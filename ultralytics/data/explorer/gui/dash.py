<<<<<<< HEAD
# Ultralytics YOLO 🚀, AGPL-3.0 license

import time
from threading import Thread

from ultralytics import Explorer
from ultralytics.utils import ROOT, SETTINGS
from ultralytics.utils.checks import check_requirements

check_requirements(("streamlit>=1.29.0", "streamlit-select>=0.3"))

import streamlit as st
from streamlit_select import image_select


def _get_explorer():
    """Initializes and returns an instance of the Explorer class."""
    exp = Explorer(data=st.session_state.get("dataset"), model=st.session_state.get("model"))
    thread = Thread(
        target=exp.create_embeddings_table, kwargs={"force": st.session_state.get("force_recreate_embeddings")}
    )
    thread.start()
    progress_bar = st.progress(0, text="Creating embeddings table...")
    while exp.progress < 1:
        time.sleep(0.1)
        progress_bar.progress(exp.progress, text=f"Progress: {exp.progress * 100}%")
    thread.join()
    st.session_state["explorer"] = exp
    progress_bar.empty()


def init_explorer_form():
    """Initializes an Explorer instance and creates embeddings table with progress tracking."""
    datasets = ROOT / "cfg" / "datasets"
    ds = [d.name for d in datasets.glob("*.yaml")]
    models = [
        "yolov8n.pt",
        "yolov8s.pt",
        "yolov8m.pt",
        "yolov8l.pt",
        "yolov8x.pt",
        "yolov8n-seg.pt",
        "yolov8s-seg.pt",
        "yolov8m-seg.pt",
        "yolov8l-seg.pt",
        "yolov8x-seg.pt",
        "yolov8n-pose.pt",
        "yolov8s-pose.pt",
        "yolov8m-pose.pt",
        "yolov8l-pose.pt",
        "yolov8x-pose.pt",
    ]
    with st.form(key="explorer_init_form"):
        col1, col2 = st.columns(2)
        with col1:
            st.selectbox("Select dataset", ds, key="dataset", index=ds.index("coco128.yaml"))
        with col2:
            st.selectbox("Select model", models, key="model")
        st.checkbox("Force recreate embeddings", key="force_recreate_embeddings")

        st.form_submit_button("Explore", on_click=_get_explorer)


def query_form():
    """Sets up a form in Streamlit to initialize Explorer with dataset and model selection."""
    with st.form("query_form"):
        col1, col2 = st.columns([0.8, 0.2])
        with col1:
            st.text_input(
                "Query",
                "WHERE labels LIKE '%person%' AND labels LIKE '%dog%'",
                label_visibility="collapsed",
                key="query",
            )
        with col2:
            st.form_submit_button("Query", on_click=run_sql_query)


def ai_query_form():
    """Sets up a Streamlit form for user input to initialize Explorer with dataset and model selection."""
    with st.form("ai_query_form"):
        col1, col2 = st.columns([0.8, 0.2])
        with col1:
            st.text_input("Query", "Show images with 1 person and 1 dog", label_visibility="collapsed", key="ai_query")
        with col2:
            st.form_submit_button("Ask AI", on_click=run_ai_query)


def find_similar_imgs(imgs):
    """Initializes a Streamlit form for AI-based image querying with custom input."""
    exp = st.session_state["explorer"]
    similar = exp.get_similar(img=imgs, limit=st.session_state.get("limit"), return_type="arrow")
    paths = similar.to_pydict()["im_file"]
    st.session_state["imgs"] = paths
    st.session_state["res"] = similar


def similarity_form(selected_imgs):
    """Initializes a form for AI-based image querying with custom input in Streamlit."""
    st.write("Similarity Search")
    with st.form("similarity_form"):
        subcol1, subcol2 = st.columns([1, 1])
        with subcol1:
            st.number_input(
                "limit", min_value=None, max_value=None, value=25, label_visibility="collapsed", key="limit"
            )

        with subcol2:
            disabled = not len(selected_imgs)
            st.write("Selected: ", len(selected_imgs))
            st.form_submit_button(
                "Search",
                disabled=disabled,
                on_click=find_similar_imgs,
                args=(selected_imgs,),
            )
        if disabled:
            st.error("Select at least one image to search.")


# def persist_reset_form():
#    with st.form("persist_reset"):
#        col1, col2 = st.columns([1, 1])
#        with col1:
#            st.form_submit_button("Reset", on_click=reset)
#
#        with col2:
#            st.form_submit_button("Persist", on_click=update_state, args=("PERSISTING", True))


def run_sql_query():
    """Executes an SQL query and returns the results."""
    st.session_state["error"] = None
    query = st.session_state.get("query")
    if query.rstrip().lstrip():
        exp = st.session_state["explorer"]
        res = exp.sql_query(query, return_type="arrow")
        st.session_state["imgs"] = res.to_pydict()["im_file"]
        st.session_state["res"] = res


def run_ai_query():
    """Execute SQL query and update session state with query results."""
    if not SETTINGS["openai_api_key"]:
        st.session_state["error"] = (
            'OpenAI API key not found in settings. Please run yolo settings openai_api_key="..."'
        )
        return
    import pandas  # scope for faster 'import ultralytics'

    st.session_state["error"] = None
    query = st.session_state.get("ai_query")
    if query.rstrip().lstrip():
        exp = st.session_state["explorer"]
        res = exp.ask_ai(query)
        if not isinstance(res, pandas.DataFrame) or res.empty:
            st.session_state["error"] = "No results found using AI generated query. Try another query or rerun it."
            return
        st.session_state["imgs"] = res["im_file"].to_list()
        st.session_state["res"] = res


def reset_explorer():
    """Resets the explorer to its initial state by clearing session variables."""
    st.session_state["explorer"] = None
    st.session_state["imgs"] = None
    st.session_state["error"] = None


def utralytics_explorer_docs_callback():
    """Resets the explorer to its initial state by clearing session variables."""
    with st.container(border=True):
        st.image(
            "https://raw.githubusercontent.com/ultralytics/assets/main/logo/Ultralytics_Logotype_Original.svg",
            width=100,
        )
        st.markdown(
            "<p>This demo is built using Ultralytics Explorer API. Visit <a href='https://docs.ultralytics.com/datasets/explorer/'>API docs</a> to try examples & learn more</p>",
            unsafe_allow_html=True,
            help=None,
        )
        st.link_button("Ultrlaytics Explorer API", "https://docs.ultralytics.com/datasets/explorer/")


def layout():
    """Resets explorer session variables and provides documentation with a link to API docs."""
    st.set_page_config(layout="wide", initial_sidebar_state="collapsed")
    st.markdown("<h1 style='text-align: center;'>Ultralytics Explorer Demo</h1>", unsafe_allow_html=True)

    if st.session_state.get("explorer") is None:
        init_explorer_form()
        return

    st.button(":arrow_backward: Select Dataset", on_click=reset_explorer)
    exp = st.session_state.get("explorer")
    col1, col2 = st.columns([0.75, 0.25], gap="small")
    imgs = []
    if st.session_state.get("error"):
        st.error(st.session_state["error"])
    elif st.session_state.get("imgs"):
        imgs = st.session_state.get("imgs")
    else:
        imgs = exp.table.to_lance().to_table(columns=["im_file"]).to_pydict()["im_file"]
        st.session_state["res"] = exp.table.to_arrow()
    total_imgs, selected_imgs = len(imgs), []
    with col1:
        subcol1, subcol2, subcol3, subcol4, subcol5 = st.columns(5)
        with subcol1:
            st.write("Max Images Displayed:")
        with subcol2:
            num = st.number_input(
                "Max Images Displayed",
                min_value=0,
                max_value=total_imgs,
                value=min(500, total_imgs),
                key="num_imgs_displayed",
                label_visibility="collapsed",
            )
        with subcol3:
            st.write("Start Index:")
        with subcol4:
            start_idx = st.number_input(
                "Start Index",
                min_value=0,
                max_value=total_imgs,
                value=0,
                key="start_index",
                label_visibility="collapsed",
            )
        with subcol5:
            reset = st.button("Reset", use_container_width=False, key="reset")
            if reset:
                st.session_state["imgs"] = None
                st.experimental_rerun()

        query_form()
        ai_query_form()
        if total_imgs:
            labels, boxes, masks, kpts, classes = None, None, None, None, None
            task = exp.model.task
            if st.session_state.get("display_labels"):
                labels = st.session_state.get("res").to_pydict()["labels"][start_idx : start_idx + num]
                boxes = st.session_state.get("res").to_pydict()["bboxes"][start_idx : start_idx + num]
                masks = st.session_state.get("res").to_pydict()["masks"][start_idx : start_idx + num]
                kpts = st.session_state.get("res").to_pydict()["keypoints"][start_idx : start_idx + num]
                classes = st.session_state.get("res").to_pydict()["cls"][start_idx : start_idx + num]
            imgs_displayed = imgs[start_idx : start_idx + num]
            selected_imgs = image_select(
                f"Total samples: {total_imgs}",
                images=imgs_displayed,
                use_container_width=False,
                # indices=[i for i in range(num)] if select_all else None,
                labels=labels,
                classes=classes,
                bboxes=boxes,
                masks=masks if task == "segment" else None,
                kpts=kpts if task == "pose" else None,
            )

    with col2:
        similarity_form(selected_imgs)
        st.checkbox("Labels", value=False, key="display_labels")
        utralytics_explorer_docs_callback()


if __name__ == "__main__":
    layout()
=======
# Ultralytics YOLO 🚀, AGPL-3.0 license

import sys
import time
from threading import Thread

from ultralytics import Explorer
from ultralytics.utils import ROOT, SETTINGS
from ultralytics.utils.checks import check_requirements

check_requirements(("streamlit>=1.29.0", "streamlit-select>=0.3"))

import streamlit as st
from streamlit_select import image_select


def _get_explorer():
    """Initializes and returns an instance of the Explorer class."""
    exp = Explorer(data=st.session_state.get("dataset"), model=st.session_state.get("model"))
    thread = Thread(
        target=exp.create_embeddings_table,
        kwargs={"force": st.session_state.get("force_recreate_embeddings"), "split": st.session_state.get("split")},
    )
    thread.start()
    progress_bar = st.progress(0, text="Creating embeddings table...")
    while exp.progress < 1:
        time.sleep(0.1)
        progress_bar.progress(exp.progress, text=f"Progress: {exp.progress * 100}%")
    thread.join()
    st.session_state["explorer"] = exp
    progress_bar.empty()


def init_explorer_form(data=None, model=None):
    """Initializes an Explorer instance and creates embeddings table with progress tracking."""
    if data is None:
        datasets = ROOT / "cfg" / "datasets"
        ds = [d.name for d in datasets.glob("*.yaml")]
    else:
        ds = [data]

    if model is None:
        models = [
            "yolov8n.pt",
            "yolov8s.pt",
            "yolov8m.pt",
            "yolov8l.pt",
            "yolov8x.pt",
            "yolov8n-seg.pt",
            "yolov8s-seg.pt",
            "yolov8m-seg.pt",
            "yolov8l-seg.pt",
            "yolov8x-seg.pt",
            "yolov8n-pose.pt",
            "yolov8s-pose.pt",
            "yolov8m-pose.pt",
            "yolov8l-pose.pt",
            "yolov8x-pose.pt",
        ]
    else:
        models = [model]

    splits = ["train", "val", "test"]

    with st.form(key="explorer_init_form"):
        col1, col2, col3 = st.columns(3)
        with col1:
            st.selectbox("Select dataset", ds, key="dataset")
        with col2:
            st.selectbox("Select model", models, key="model")
        with col3:
            st.selectbox("Select split", splits, key="split")
        st.checkbox("Force recreate embeddings", key="force_recreate_embeddings")

        st.form_submit_button("Explore", on_click=_get_explorer)


def query_form():
    """Sets up a form in Streamlit to initialize Explorer with dataset and model selection."""
    with st.form("query_form"):
        col1, col2 = st.columns([0.8, 0.2])
        with col1:
            st.text_input(
                "Query",
                "WHERE labels LIKE '%person%' AND labels LIKE '%dog%'",
                label_visibility="collapsed",
                key="query",
            )
        with col2:
            st.form_submit_button("Query", on_click=run_sql_query)


def ai_query_form():
    """Sets up a Streamlit form for user input to initialize Explorer with dataset and model selection."""
    with st.form("ai_query_form"):
        col1, col2 = st.columns([0.8, 0.2])
        with col1:
            st.text_input("Query", "Show images with 1 person and 1 dog", label_visibility="collapsed", key="ai_query")
        with col2:
            st.form_submit_button("Ask AI", on_click=run_ai_query)


def find_similar_imgs(imgs):
    """Initializes a Streamlit form for AI-based image querying with custom input."""
    exp = st.session_state["explorer"]
    similar = exp.get_similar(img=imgs, limit=st.session_state.get("limit"), return_type="arrow")
    paths = similar.to_pydict()["im_file"]
    st.session_state["imgs"] = paths
    st.session_state["res"] = similar


def similarity_form(selected_imgs):
    """Initializes a form for AI-based image querying with custom input in Streamlit."""
    st.write("Similarity Search")
    with st.form("similarity_form"):
        subcol1, subcol2 = st.columns([1, 1])
        with subcol1:
            st.number_input(
                "limit", min_value=None, max_value=None, value=25, label_visibility="collapsed", key="limit"
            )

        with subcol2:
            disabled = not len(selected_imgs)
            st.write("Selected: ", len(selected_imgs))
            st.form_submit_button(
                "Search",
                disabled=disabled,
                on_click=find_similar_imgs,
                args=(selected_imgs,),
            )
        if disabled:
            st.error("Select at least one image to search.")


# def persist_reset_form():
#    with st.form("persist_reset"):
#        col1, col2 = st.columns([1, 1])
#        with col1:
#            st.form_submit_button("Reset", on_click=reset)
#
#        with col2:
#            st.form_submit_button("Persist", on_click=update_state, args=("PERSISTING", True))


def run_sql_query():
    """Executes an SQL query and returns the results."""
    st.session_state["error"] = None
    query = st.session_state.get("query")
    if query.rstrip().lstrip():
        exp = st.session_state["explorer"]
        res = exp.sql_query(query, return_type="arrow")
        st.session_state["imgs"] = res.to_pydict()["im_file"]
        st.session_state["res"] = res


def run_ai_query():
    """Execute SQL query and update session state with query results."""
    if not SETTINGS["openai_api_key"]:
        st.session_state["error"] = (
            'OpenAI API key not found in settings. Please run yolo settings openai_api_key="..."'
        )
        return
    import pandas  # scope for faster 'import ultralytics'

    st.session_state["error"] = None
    query = st.session_state.get("ai_query")
    if query.rstrip().lstrip():
        exp = st.session_state["explorer"]
        res = exp.ask_ai(query)
        if not isinstance(res, pandas.DataFrame) or res.empty:
            st.session_state["error"] = "No results found using AI generated query. Try another query or rerun it."
            return
        st.session_state["imgs"] = res["im_file"].to_list()
        st.session_state["res"] = res


def reset_explorer():
    """Resets the explorer to its initial state by clearing session variables."""
    st.session_state["explorer"] = None
    st.session_state["imgs"] = None
    st.session_state["error"] = None


def utralytics_explorer_docs_callback():
    """Resets the explorer to its initial state by clearing session variables."""
    with st.container(border=True):
        st.image(
            "https://raw.githubusercontent.com/ultralytics/assets/main/logo/Ultralytics_Logotype_Original.svg",
            width=100,
        )
        st.markdown(
            "<p>This demo is built using Ultralytics Explorer API. Visit <a href='https://docs.ultralytics.com/datasets/explorer/'>API docs</a> to try examples & learn more</p>",
            unsafe_allow_html=True,
            help=None,
        )
        st.link_button("Ultrlaytics Explorer API", "https://docs.ultralytics.com/datasets/explorer/")


def layout(data=None, model=None):
    """Resets explorer session variables and provides documentation with a link to API docs."""
    st.set_page_config(layout="wide", initial_sidebar_state="collapsed")
    st.markdown("<h1 style='text-align: center;'>Ultralytics Explorer Demo</h1>", unsafe_allow_html=True)

    if st.session_state.get("explorer") is None:
        init_explorer_form(data, model)
        return

    st.button(":arrow_backward: Select Dataset", on_click=reset_explorer)
    exp = st.session_state.get("explorer")
    col1, col2 = st.columns([0.75, 0.25], gap="small")
    imgs = []
    if st.session_state.get("error"):
        st.error(st.session_state["error"])
    elif st.session_state.get("imgs"):
        imgs = st.session_state.get("imgs")
    else:
        imgs = exp.table.to_lance().to_table(columns=["im_file"]).to_pydict()["im_file"]
        st.session_state["res"] = exp.table.to_arrow()
    total_imgs, selected_imgs = len(imgs), []
    with col1:
        subcol1, subcol2, subcol3, subcol4, subcol5 = st.columns(5)
        with subcol1:
            st.write("Max Images Displayed:")
        with subcol2:
            num = st.number_input(
                "Max Images Displayed",
                min_value=0,
                max_value=total_imgs,
                value=min(500, total_imgs),
                key="num_imgs_displayed",
                label_visibility="collapsed",
            )
        with subcol3:
            st.write("Start Index:")
        with subcol4:
            start_idx = st.number_input(
                "Start Index",
                min_value=0,
                max_value=total_imgs,
                value=0,
                key="start_index",
                label_visibility="collapsed",
            )
        with subcol5:
            reset = st.button("Reset", use_container_width=False, key="reset")
            if reset:
                st.session_state["imgs"] = None
                st.experimental_rerun()

        query_form()
        ai_query_form()
        if total_imgs:
            labels, boxes, masks, kpts, classes = None, None, None, None, None
            task = exp.model.task
            if st.session_state.get("display_labels"):
                labels = st.session_state.get("res").to_pydict()["labels"][start_idx : start_idx + num]
                boxes = st.session_state.get("res").to_pydict()["bboxes"][start_idx : start_idx + num]
                masks = st.session_state.get("res").to_pydict()["masks"][start_idx : start_idx + num]
                kpts = st.session_state.get("res").to_pydict()["keypoints"][start_idx : start_idx + num]
                classes = st.session_state.get("res").to_pydict()["cls"][start_idx : start_idx + num]
            imgs_displayed = imgs[start_idx : start_idx + num]
            selected_imgs = image_select(
                f"Total samples: {total_imgs}",
                images=imgs_displayed,
                use_container_width=False,
                # indices=[i for i in range(num)] if select_all else None,
                labels=labels,
                classes=classes,
                bboxes=boxes,
                masks=masks if task == "segment" else None,
                kpts=kpts if task == "pose" else None,
            )

    with col2:
        similarity_form(selected_imgs)
        st.checkbox("Labels", value=False, key="display_labels")
        utralytics_explorer_docs_callback()


if __name__ == "__main__":
    kwargs = dict(zip(sys.argv[1::2], sys.argv[2::2]))
    layout(**kwargs)
>>>>>>> 9f22f451
<|MERGE_RESOLUTION|>--- conflicted
+++ resolved
@@ -1,6 +1,6 @@
-<<<<<<< HEAD
 # Ultralytics YOLO 🚀, AGPL-3.0 license
 
+import sys
 import time
 from threading import Thread
 
@@ -18,7 +18,8 @@
     """Initializes and returns an instance of the Explorer class."""
     exp = Explorer(data=st.session_state.get("dataset"), model=st.session_state.get("model"))
     thread = Thread(
-        target=exp.create_embeddings_table, kwargs={"force": st.session_state.get("force_recreate_embeddings")}
+        target=exp.create_embeddings_table,
+        kwargs={"force": st.session_state.get("force_recreate_embeddings"), "split": st.session_state.get("split")},
     )
     thread.start()
     progress_bar = st.progress(0, text="Creating embeddings table...")
@@ -30,33 +31,45 @@
     progress_bar.empty()
 
 
-def init_explorer_form():
+def init_explorer_form(data=None, model=None):
     """Initializes an Explorer instance and creates embeddings table with progress tracking."""
-    datasets = ROOT / "cfg" / "datasets"
-    ds = [d.name for d in datasets.glob("*.yaml")]
-    models = [
-        "yolov8n.pt",
-        "yolov8s.pt",
-        "yolov8m.pt",
-        "yolov8l.pt",
-        "yolov8x.pt",
-        "yolov8n-seg.pt",
-        "yolov8s-seg.pt",
-        "yolov8m-seg.pt",
-        "yolov8l-seg.pt",
-        "yolov8x-seg.pt",
-        "yolov8n-pose.pt",
-        "yolov8s-pose.pt",
-        "yolov8m-pose.pt",
-        "yolov8l-pose.pt",
-        "yolov8x-pose.pt",
-    ]
+    if data is None:
+        datasets = ROOT / "cfg" / "datasets"
+        ds = [d.name for d in datasets.glob("*.yaml")]
+    else:
+        ds = [data]
+
+    if model is None:
+        models = [
+            "yolov8n.pt",
+            "yolov8s.pt",
+            "yolov8m.pt",
+            "yolov8l.pt",
+            "yolov8x.pt",
+            "yolov8n-seg.pt",
+            "yolov8s-seg.pt",
+            "yolov8m-seg.pt",
+            "yolov8l-seg.pt",
+            "yolov8x-seg.pt",
+            "yolov8n-pose.pt",
+            "yolov8s-pose.pt",
+            "yolov8m-pose.pt",
+            "yolov8l-pose.pt",
+            "yolov8x-pose.pt",
+        ]
+    else:
+        models = [model]
+
+    splits = ["train", "val", "test"]
+
     with st.form(key="explorer_init_form"):
-        col1, col2 = st.columns(2)
+        col1, col2, col3 = st.columns(3)
         with col1:
-            st.selectbox("Select dataset", ds, key="dataset", index=ds.index("coco128.yaml"))
+            st.selectbox("Select dataset", ds, key="dataset")
         with col2:
             st.selectbox("Select model", models, key="model")
+        with col3:
+            st.selectbox("Select split", splits, key="split")
         st.checkbox("Force recreate embeddings", key="force_recreate_embeddings")
 
         st.form_submit_button("Explore", on_click=_get_explorer)
@@ -183,13 +196,13 @@
         st.link_button("Ultrlaytics Explorer API", "https://docs.ultralytics.com/datasets/explorer/")
 
 
-def layout():
+def layout(data=None, model=None):
     """Resets explorer session variables and provides documentation with a link to API docs."""
     st.set_page_config(layout="wide", initial_sidebar_state="collapsed")
     st.markdown("<h1 style='text-align: center;'>Ultralytics Explorer Demo</h1>", unsafe_allow_html=True)
 
     if st.session_state.get("explorer") is None:
-        init_explorer_form()
+        init_explorer_form(data, model)
         return
 
     st.button(":arrow_backward: Select Dataset", on_click=reset_explorer)
@@ -265,288 +278,5 @@
 
 
 if __name__ == "__main__":
-    layout()
-=======
-# Ultralytics YOLO 🚀, AGPL-3.0 license
-
-import sys
-import time
-from threading import Thread
-
-from ultralytics import Explorer
-from ultralytics.utils import ROOT, SETTINGS
-from ultralytics.utils.checks import check_requirements
-
-check_requirements(("streamlit>=1.29.0", "streamlit-select>=0.3"))
-
-import streamlit as st
-from streamlit_select import image_select
-
-
-def _get_explorer():
-    """Initializes and returns an instance of the Explorer class."""
-    exp = Explorer(data=st.session_state.get("dataset"), model=st.session_state.get("model"))
-    thread = Thread(
-        target=exp.create_embeddings_table,
-        kwargs={"force": st.session_state.get("force_recreate_embeddings"), "split": st.session_state.get("split")},
-    )
-    thread.start()
-    progress_bar = st.progress(0, text="Creating embeddings table...")
-    while exp.progress < 1:
-        time.sleep(0.1)
-        progress_bar.progress(exp.progress, text=f"Progress: {exp.progress * 100}%")
-    thread.join()
-    st.session_state["explorer"] = exp
-    progress_bar.empty()
-
-
-def init_explorer_form(data=None, model=None):
-    """Initializes an Explorer instance and creates embeddings table with progress tracking."""
-    if data is None:
-        datasets = ROOT / "cfg" / "datasets"
-        ds = [d.name for d in datasets.glob("*.yaml")]
-    else:
-        ds = [data]
-
-    if model is None:
-        models = [
-            "yolov8n.pt",
-            "yolov8s.pt",
-            "yolov8m.pt",
-            "yolov8l.pt",
-            "yolov8x.pt",
-            "yolov8n-seg.pt",
-            "yolov8s-seg.pt",
-            "yolov8m-seg.pt",
-            "yolov8l-seg.pt",
-            "yolov8x-seg.pt",
-            "yolov8n-pose.pt",
-            "yolov8s-pose.pt",
-            "yolov8m-pose.pt",
-            "yolov8l-pose.pt",
-            "yolov8x-pose.pt",
-        ]
-    else:
-        models = [model]
-
-    splits = ["train", "val", "test"]
-
-    with st.form(key="explorer_init_form"):
-        col1, col2, col3 = st.columns(3)
-        with col1:
-            st.selectbox("Select dataset", ds, key="dataset")
-        with col2:
-            st.selectbox("Select model", models, key="model")
-        with col3:
-            st.selectbox("Select split", splits, key="split")
-        st.checkbox("Force recreate embeddings", key="force_recreate_embeddings")
-
-        st.form_submit_button("Explore", on_click=_get_explorer)
-
-
-def query_form():
-    """Sets up a form in Streamlit to initialize Explorer with dataset and model selection."""
-    with st.form("query_form"):
-        col1, col2 = st.columns([0.8, 0.2])
-        with col1:
-            st.text_input(
-                "Query",
-                "WHERE labels LIKE '%person%' AND labels LIKE '%dog%'",
-                label_visibility="collapsed",
-                key="query",
-            )
-        with col2:
-            st.form_submit_button("Query", on_click=run_sql_query)
-
-
-def ai_query_form():
-    """Sets up a Streamlit form for user input to initialize Explorer with dataset and model selection."""
-    with st.form("ai_query_form"):
-        col1, col2 = st.columns([0.8, 0.2])
-        with col1:
-            st.text_input("Query", "Show images with 1 person and 1 dog", label_visibility="collapsed", key="ai_query")
-        with col2:
-            st.form_submit_button("Ask AI", on_click=run_ai_query)
-
-
-def find_similar_imgs(imgs):
-    """Initializes a Streamlit form for AI-based image querying with custom input."""
-    exp = st.session_state["explorer"]
-    similar = exp.get_similar(img=imgs, limit=st.session_state.get("limit"), return_type="arrow")
-    paths = similar.to_pydict()["im_file"]
-    st.session_state["imgs"] = paths
-    st.session_state["res"] = similar
-
-
-def similarity_form(selected_imgs):
-    """Initializes a form for AI-based image querying with custom input in Streamlit."""
-    st.write("Similarity Search")
-    with st.form("similarity_form"):
-        subcol1, subcol2 = st.columns([1, 1])
-        with subcol1:
-            st.number_input(
-                "limit", min_value=None, max_value=None, value=25, label_visibility="collapsed", key="limit"
-            )
-
-        with subcol2:
-            disabled = not len(selected_imgs)
-            st.write("Selected: ", len(selected_imgs))
-            st.form_submit_button(
-                "Search",
-                disabled=disabled,
-                on_click=find_similar_imgs,
-                args=(selected_imgs,),
-            )
-        if disabled:
-            st.error("Select at least one image to search.")
-
-
-# def persist_reset_form():
-#    with st.form("persist_reset"):
-#        col1, col2 = st.columns([1, 1])
-#        with col1:
-#            st.form_submit_button("Reset", on_click=reset)
-#
-#        with col2:
-#            st.form_submit_button("Persist", on_click=update_state, args=("PERSISTING", True))
-
-
-def run_sql_query():
-    """Executes an SQL query and returns the results."""
-    st.session_state["error"] = None
-    query = st.session_state.get("query")
-    if query.rstrip().lstrip():
-        exp = st.session_state["explorer"]
-        res = exp.sql_query(query, return_type="arrow")
-        st.session_state["imgs"] = res.to_pydict()["im_file"]
-        st.session_state["res"] = res
-
-
-def run_ai_query():
-    """Execute SQL query and update session state with query results."""
-    if not SETTINGS["openai_api_key"]:
-        st.session_state["error"] = (
-            'OpenAI API key not found in settings. Please run yolo settings openai_api_key="..."'
-        )
-        return
-    import pandas  # scope for faster 'import ultralytics'
-
-    st.session_state["error"] = None
-    query = st.session_state.get("ai_query")
-    if query.rstrip().lstrip():
-        exp = st.session_state["explorer"]
-        res = exp.ask_ai(query)
-        if not isinstance(res, pandas.DataFrame) or res.empty:
-            st.session_state["error"] = "No results found using AI generated query. Try another query or rerun it."
-            return
-        st.session_state["imgs"] = res["im_file"].to_list()
-        st.session_state["res"] = res
-
-
-def reset_explorer():
-    """Resets the explorer to its initial state by clearing session variables."""
-    st.session_state["explorer"] = None
-    st.session_state["imgs"] = None
-    st.session_state["error"] = None
-
-
-def utralytics_explorer_docs_callback():
-    """Resets the explorer to its initial state by clearing session variables."""
-    with st.container(border=True):
-        st.image(
-            "https://raw.githubusercontent.com/ultralytics/assets/main/logo/Ultralytics_Logotype_Original.svg",
-            width=100,
-        )
-        st.markdown(
-            "<p>This demo is built using Ultralytics Explorer API. Visit <a href='https://docs.ultralytics.com/datasets/explorer/'>API docs</a> to try examples & learn more</p>",
-            unsafe_allow_html=True,
-            help=None,
-        )
-        st.link_button("Ultrlaytics Explorer API", "https://docs.ultralytics.com/datasets/explorer/")
-
-
-def layout(data=None, model=None):
-    """Resets explorer session variables and provides documentation with a link to API docs."""
-    st.set_page_config(layout="wide", initial_sidebar_state="collapsed")
-    st.markdown("<h1 style='text-align: center;'>Ultralytics Explorer Demo</h1>", unsafe_allow_html=True)
-
-    if st.session_state.get("explorer") is None:
-        init_explorer_form(data, model)
-        return
-
-    st.button(":arrow_backward: Select Dataset", on_click=reset_explorer)
-    exp = st.session_state.get("explorer")
-    col1, col2 = st.columns([0.75, 0.25], gap="small")
-    imgs = []
-    if st.session_state.get("error"):
-        st.error(st.session_state["error"])
-    elif st.session_state.get("imgs"):
-        imgs = st.session_state.get("imgs")
-    else:
-        imgs = exp.table.to_lance().to_table(columns=["im_file"]).to_pydict()["im_file"]
-        st.session_state["res"] = exp.table.to_arrow()
-    total_imgs, selected_imgs = len(imgs), []
-    with col1:
-        subcol1, subcol2, subcol3, subcol4, subcol5 = st.columns(5)
-        with subcol1:
-            st.write("Max Images Displayed:")
-        with subcol2:
-            num = st.number_input(
-                "Max Images Displayed",
-                min_value=0,
-                max_value=total_imgs,
-                value=min(500, total_imgs),
-                key="num_imgs_displayed",
-                label_visibility="collapsed",
-            )
-        with subcol3:
-            st.write("Start Index:")
-        with subcol4:
-            start_idx = st.number_input(
-                "Start Index",
-                min_value=0,
-                max_value=total_imgs,
-                value=0,
-                key="start_index",
-                label_visibility="collapsed",
-            )
-        with subcol5:
-            reset = st.button("Reset", use_container_width=False, key="reset")
-            if reset:
-                st.session_state["imgs"] = None
-                st.experimental_rerun()
-
-        query_form()
-        ai_query_form()
-        if total_imgs:
-            labels, boxes, masks, kpts, classes = None, None, None, None, None
-            task = exp.model.task
-            if st.session_state.get("display_labels"):
-                labels = st.session_state.get("res").to_pydict()["labels"][start_idx : start_idx + num]
-                boxes = st.session_state.get("res").to_pydict()["bboxes"][start_idx : start_idx + num]
-                masks = st.session_state.get("res").to_pydict()["masks"][start_idx : start_idx + num]
-                kpts = st.session_state.get("res").to_pydict()["keypoints"][start_idx : start_idx + num]
-                classes = st.session_state.get("res").to_pydict()["cls"][start_idx : start_idx + num]
-            imgs_displayed = imgs[start_idx : start_idx + num]
-            selected_imgs = image_select(
-                f"Total samples: {total_imgs}",
-                images=imgs_displayed,
-                use_container_width=False,
-                # indices=[i for i in range(num)] if select_all else None,
-                labels=labels,
-                classes=classes,
-                bboxes=boxes,
-                masks=masks if task == "segment" else None,
-                kpts=kpts if task == "pose" else None,
-            )
-
-    with col2:
-        similarity_form(selected_imgs)
-        st.checkbox("Labels", value=False, key="display_labels")
-        utralytics_explorer_docs_callback()
-
-
-if __name__ == "__main__":
     kwargs = dict(zip(sys.argv[1::2], sys.argv[2::2]))
-    layout(**kwargs)
->>>>>>> 9f22f451
+    layout(**kwargs)