# Ultralytics YOLO 🚀, AGPL-3.0 license
# Default training settings and hyperparameters for medium-augmentation COCO training

task: detect # (str) YOLO task, i.e. detect, segment, classify, pose
mode: train # (str) YOLO mode, i.e. train, val, predict, export, track, benchmark

# Train settings -------------------------------------------------------------------------------------------------------
model: # (str, optional) path to model file, i.e. yolov8n.pt, yolov8n.yaml
data: # (str, optional) path to data file, i.e. coco128.yaml
epochs: 100 # (int) number of epochs to train for
time: # (float, optional) number of hours to train for, overrides epochs if supplied
patience: 50 # (int) epochs to wait for no observable improvement for early stopping of training
batch: 16 # (int) number of images per batch (-1 for AutoBatch)
imgsz: 640 # (int | list) input images size as int for train and val modes, or list[w,h] for predict and export modes
save: True # (bool) save train checkpoints and predict results
save_period: -1 # (int) Save checkpoint every x epochs (disabled if < 1)
cache: False # (bool) True/ram, disk or False. Use cache for data loading
device: # (int | str | list, optional) device to run on, i.e. cuda device=0 or device=0,1,2,3 or device=cpu
workers: 8 # (int) number of worker threads for data loading (per RANK if DDP)
project: # (str, optional) project name
name: # (str, optional) experiment name, results saved to 'project/name' directory
exist_ok: False # (bool) whether to overwrite existing experiment
pretrained: True # (bool | str) whether to use a pretrained model (bool) or a model to load weights from (str)
optimizer: auto # (str) optimizer to use, choices=[SGD, Adam, Adamax, AdamW, NAdam, RAdam, RMSProp, auto]
verbose: True # (bool) whether to print verbose output
seed: 0 # (int) random seed for reproducibility
deterministic: True # (bool) whether to enable deterministic mode
single_cls: False # (bool) train multi-class data as single-class
rect: False # (bool) rectangular training if mode='train' or rectangular validation if mode='val'
cos_lr: False # (bool) use cosine learning rate scheduler
close_mosaic: 10 # (int) disable mosaic augmentation for final epochs (0 to disable)
resume: False # (bool) resume training from last checkpoint
amp: True # (bool) Automatic Mixed Precision (AMP) training, choices=[True, False], True runs AMP check
fraction: 1.0 # (float) dataset fraction to train on (default is 1.0, all images in train set)
profile: False # (bool) profile ONNX and TensorRT speeds during training for loggers
freeze: None # (int | list, optional) freeze first n layers, or freeze list of layer indices during training
multi_scale: False # (bool) Whether to use multi-scale during training
# Segmentation
overlap_mask: True # (bool) masks should overlap during training (segment train only)
mask_ratio: 4 # (int) mask downsample ratio (segment train only)
# Classification
dropout: 0.0 # (float) use dropout regularization (classify train only)

# Val/Test settings ----------------------------------------------------------------------------------------------------
val: True # (bool) validate/test during training
split: val # (str) dataset split to use for validation, i.e. 'val', 'test' or 'train'
save_json: False # (bool) save results to JSON file
save_hybrid: False # (bool) save hybrid version of labels (labels + additional predictions)
conf: # (float, optional) object confidence threshold for detection (default 0.25 predict, 0.001 val)
iou: 0.7 # (float) intersection over union (IoU) threshold for NMS
max_det: 300 # (int) maximum number of detections per image
half: False # (bool) use half precision (FP16)
dnn: False # (bool) use OpenCV DNN for ONNX inference
plots: True # (bool) save plots and images during train/val

# Predict settings -----------------------------------------------------------------------------------------------------
source: # (str, optional) source directory for images or videos
vid_stride: 1 # (int) video frame-rate stride
stream_buffer: False # (bool) buffer all streaming frames (True) or return the most recent frame (False)
visualize: False # (bool) visualize model features
augment: False # (bool) apply image augmentation to prediction sources
agnostic_nms: False # (bool) class-agnostic NMS
classes: # (int | list[int], optional) filter results by class, i.e. classes=0, or classes=[0,2,3]
retina_masks: False # (bool) use high-resolution segmentation masks
embed: # (list[int], optional) return feature vectors/embeddings from given layers

# Visualize settings ---------------------------------------------------------------------------------------------------
show: False # (bool) show predicted images and videos if environment allows
save_frames: False # (bool) save predicted individual video frames
save_txt: False # (bool) save results as .txt file
save_conf: False # (bool) save results with confidence scores
save_crop: False # (bool) save cropped images with results
show_labels: True # (bool) show prediction labels, i.e. 'person'
show_conf: True # (bool) show prediction confidence, i.e. '0.99'
show_boxes: True # (bool) show prediction boxes
line_width: # (int, optional) line width of the bounding boxes. Scaled to image size if None.

# Export settings ------------------------------------------------------------------------------------------------------
format: torchscript # (str) format to export to, choices at https://docs.ultralytics.com/modes/export/#export-formats
keras: False # (bool) use Kera=s
optimize: False # (bool) TorchScript: optimize for mobile
int8: False # (bool) CoreML/TF INT8 quantization
dynamic: False # (bool) ONNX/TF/TensorRT: dynamic axes
simplify: False # (bool) ONNX: simplify model
opset: # (int, optional) ONNX: opset version
workspace: 4 # (int) TensorRT: workspace size (GB)
nms: False # (bool) CoreML: add NMS

# Hyperparameters ------------------------------------------------------------------------------------------------------
lr0: 0.01 # (float) initial learning rate (i.e. SGD=1E-2, Adam=1E-3)
lrf: 0.01 # (float) final learning rate (lr0 * lrf)
momentum: 0.937 # (float) SGD momentum/Adam beta1
weight_decay: 0.0005 # (float) optimizer weight decay 5e-4
warmup_epochs: 3.0 # (float) warmup epochs (fractions ok)
warmup_momentum: 0.8 # (float) warmup initial momentum
warmup_bias_lr: 0.1 # (float) warmup initial bias lr
box: 7.5 # (float) box loss gain
cls: 0.5 # (float) cls loss gain (scale with pixels)
dfl: 1.5 # (float) dfl loss gain
pose: 12.0 # (float) pose loss gain
kobj: 1.0 # (float) keypoint obj loss gain
label_smoothing: 0.0 # (float) label smoothing (fraction)
nbs: 64 # (int) nominal batch size
hsv_h: 0.015 # (float) image HSV-Hue augmentation (fraction)
hsv_s: 0.7 # (float) image HSV-Saturation augmentation (fraction)
hsv_v: 0.4 # (float) image HSV-Value augmentation (fraction)
degrees: 0.0 # (float) image rotation (+/- deg)
translate: 0.1 # (float) image translation (+/- fraction)
scale: 0.5 # (float) image scale (+/- gain)
shear: 0.0 # (float) image shear (+/- deg)
perspective: 0.0 # (float) image perspective (+/- fraction), range 0-0.001
flipud: 0.0 # (float) image flip up-down (probability)
fliplr: 0.5 # (float) image flip left-right (probability)
mosaic: 1.0 # (float) image mosaic (probability)
mixup: 0.0 # (float) image mixup (probability)
copy_paste: 0.0 # (float) segment copy-paste (probability)
auto_augment: randaugment # (str) auto augmentation policy for classification (randaugment, autoaugment, augmix)
erasing: 0.4 # (float) probability of random erasing during classification training (0-1)
crop_fraction: 1.0 # (float) image crop fraction for classification evaluation/inference (0-1)

# Custom config.yaml ---------------------------------------------------------------------------------------------------
cfg: # (str, optional) for overriding defaults.yaml

# Tracker settings ------------------------------------------------------------------------------------------------------
<<<<<<< HEAD
tracker: botsort.yaml  # (str) tracker type, choices=[botsort.yaml, bytetrack.yaml]

# Privacy setting
privacy_mode: False # (bool) control if to upload model and mosaic images to visualization tools like ClearML
=======
tracker: botsort.yaml # (str) tracker type, choices=[botsort.yaml, bytetrack.yaml]
>>>>>>> 2881cda4
<|MERGE_RESOLUTION|>--- conflicted
+++ resolved
@@ -122,11 +122,7 @@
 cfg: # (str, optional) for overriding defaults.yaml
 
 # Tracker settings ------------------------------------------------------------------------------------------------------
-<<<<<<< HEAD
-tracker: botsort.yaml  # (str) tracker type, choices=[botsort.yaml, bytetrack.yaml]
+tracker: botsort.yaml # (str) tracker type, choices=[botsort.yaml, bytetrack.yaml]
 
 # Privacy setting
-privacy_mode: False # (bool) control if to upload model and mosaic images to visualization tools like ClearML
-=======
-tracker: botsort.yaml # (str) tracker type, choices=[botsort.yaml, bytetrack.yaml]
->>>>>>> 2881cda4
+privacy_mode: False # (bool) control if to upload model and mosaic images to visualization tools like ClearML