--- conflicted
+++ resolved
@@ -190,14 +190,10 @@
             else None
         )
         self.dataset = load_inference_source(
-<<<<<<< HEAD
-            source=source, vid_stride=self.args.vid_stride, buffer=self.args.stream_buffer, batch=batch
-=======
             source=source,
             batch=self.args.batch,
             vid_stride=self.args.vid_stride,
             buffer=self.args.stream_buffer,
->>>>>>> b44e1840
         )
         self.source_type = self.dataset.source_type
         if not getattr(self, "stream", True) and (
