--- conflicted
+++ resolved
@@ -664,7 +664,6 @@
                 check_requirements("nvidia-tensorrt", cmds="-U --index-url https://pypi.ngc.nvidia.com")
             import tensorrt as trt  # noqa
         check_version(trt.__version__, "7.0.0", hard=True)  # require tensorrt>=7.0.0
-        self.trt_version = trt.__version__.split(".")[0]
 
         LOGGER.info(f"\n{prefix} starting export with TensorRT {trt.__version__}...")
         is_trt_10 = int(trt.__version__.split(".")[0]) >= 10  # is TensorRT >= 10
@@ -676,18 +675,11 @@
 
         builder = trt.Builder(logger)
         config = builder.create_builder_config()
-<<<<<<< HEAD
-        if self.trt_version in ["7", "8"]:
-            config.max_workspace_size = int(self.args.workspace * (1 << 30))
-        elif self.trt_version == "10":
-            config.set_memory_pool_limit(trt.MemoryPoolType.WORKSPACE, self.args.workspace * 1 << 30)
-=======
         workspace = int(self.args.workspace * (1 << 30))
         if is_trt_10:
             config.set_memory_pool_limit(trt.MemoryPoolType.WORKSPACE, workspace)
         else:  # TensorRT versions 7, 8
             config.max_workspace_size = workspace
->>>>>>> 32b2445a
         flag = 1 << int(trt.NetworkDefinitionCreationFlag.EXPLICIT_BATCH)
         network = builder.create_network(flag)
         parser = trt.OnnxParser(network, logger)
@@ -720,24 +712,6 @@
         torch.cuda.empty_cache()
 
         # Write file
-<<<<<<< HEAD
-        if self.trt_version in ["7", "8"]:
-            with builder.build_engine(network, config) as engine, open(f, "wb") as t:
-                # Metadata
-                meta = json.dumps(self.metadata)
-                t.write(len(meta).to_bytes(4, byteorder="little", signed=True))
-                t.write(meta.encode())
-                # Model
-                t.write(engine.serialize())
-        elif self.trt_version == "10":
-            with builder.build_serialized_network(network, config) as engine, open(f, "wb") as t:
-                # Metadata
-                meta = json.dumps(self.metadata)
-                t.write(len(meta).to_bytes(4, byteorder="little", signed=True))
-                t.write(meta.encode())
-                # Model
-                t.write(engine)
-=======
         build = builder.build_serialized_network if is_trt_10 else builder.build_engine
         with build(network, config) as engine, open(f, "wb") as t:
             # Metadata
@@ -747,7 +721,6 @@
             # Model
             t.write(engine if is_trt_10 else engine.serialize())
 
->>>>>>> 32b2445a
         return f, None
 
     @try_export
