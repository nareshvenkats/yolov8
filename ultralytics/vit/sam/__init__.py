from .predict import Predictor
from .build import build_sam
from ultralytics.yolo.cfg import get_cfg

<<<<<<< HEAD

class sam:

    def __init__(self, model='sam_b.pt') -> None:
        self.predictor = Predictor(overrides={'model': model})

    def predict(self, source):
        return self.predictor(source)

=======
class SAM:
    def __init__(self, model="sam_b.pt") -> None:
        if model and not (model.endswith(".pt") or model.endswith(".pth")):
            # Should raise AssertionError instead?
            raise NotImplementedError("Segment anything prediction requires pre-trained checkpoint")
        self.model = build_sam(model)
        self.predictor = None  # reuse predictor
    
    def predict(self, source, stream=False, **kwargs):
        overrides = dict(conf=0.25, task="segment")
        overrides.update(kwargs)  # prefer kwargs
        if not self.predictor:
            self.predictor = Predictor(overrides=overrides)
            self.predictor.setup_model(model=self.model)
        else:  # only update args if predictor is already setup
            self.predictor.args = get_cfg(self.predictor.args, overrides)
        return self.predictor(source, stream=stream)
    
>>>>>>> 9b55bec4
    def train(self, **kwargs):
        raise NotImplementedError("SAM models don't support training")

    def val(self, **kwargs):
        raise NotImplementedError("SAM models don't support validation")<|MERGE_RESOLUTION|>--- conflicted
+++ resolved
@@ -2,17 +2,6 @@
 from .build import build_sam
 from ultralytics.yolo.cfg import get_cfg
 
-<<<<<<< HEAD
-
-class sam:
-
-    def __init__(self, model='sam_b.pt') -> None:
-        self.predictor = Predictor(overrides={'model': model})
-
-    def predict(self, source):
-        return self.predictor(source)
-
-=======
 class SAM:
     def __init__(self, model="sam_b.pt") -> None:
         if model and not (model.endswith(".pt") or model.endswith(".pth")):
@@ -31,9 +20,9 @@
             self.predictor.args = get_cfg(self.predictor.args, overrides)
         return self.predictor(source, stream=stream)
     
->>>>>>> 9b55bec4
     def train(self, **kwargs):
         raise NotImplementedError("SAM models don't support training")
 
     def val(self, **kwargs):
-        raise NotImplementedError("SAM models don't support validation")+        raise NotImplementedError("SAM models don't support validation")
+        