--- conflicted
+++ resolved
@@ -210,11 +210,7 @@
             verbose (bool): Controls verbosity.
         """
         self._check_is_pytorch_model()
-<<<<<<< HEAD
-        return self.model.info(verbose=verbose)
-=======
         return self.model.info(detailed=detailed, verbose=verbose)
->>>>>>> e2e3e367
 
     def fuse(self):
         """Fuse PyTorch Conv2d and BatchNorm2d layers."""
