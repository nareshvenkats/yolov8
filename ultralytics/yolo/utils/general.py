# TODO: Follow google docs format for all functions. Easier for autmatic doc parser
import contextlib
import logging
import os
from itertools import repeat
from multiprocessing.pool import ThreadPool
from pathlib import Path
from zipfile import ZipFile
<<<<<<< HEAD
from itertools import repeat
import pkg_resources as pkg
=======
>>>>>>> 6733caa4

import torch
import yaml

LOGGER = logging.getLogger()


def increment_path(path, exist_ok=False, sep='', mkdir=False):
    '''
    Increment file or directory path, i.e. runs/exp --> runs/exp{sep}2, runs/exp{sep}3, ... etc.
    # TODO: docs
    '''
    path = Path(path)  # os-agnostic
    if path.exists() and not exist_ok:
        path, suffix = (path.with_suffix(''), path.suffix) if path.is_file() else (path, '')

        # Method 1
        for n in range(2, 9999):
            p = f'{path}{sep}{n}{suffix}'  # increment path
            if not os.path.exists(p):  #
                break
        path = Path(p)

    if mkdir:
        path.mkdir(parents=True, exist_ok=True)  # make directory

    return path


def save_yaml(file='data.yaml', data={}):
    # Single-line safe yaml saving
    with open(file, 'w') as f:
        yaml.safe_dump({k: str(v) if isinstance(v, Path) else v for k, v in data.items()}, f, sort_keys=False)


def download(url, dir='.', unzip=True, delete=True, curl=False, threads=1, retry=3):
    # Multithreaded file download and unzip function, used in data.yaml for autodownload
    def download_one(url, dir):
        # Download 1 file
        success = True
        if Path(url).is_file():
            f = Path(url)  # filename
        else:  # does not exist
            f = dir / Path(url).name
            LOGGER.info(f'Downloading {url} to {f}...')
            for i in range(retry + 1):
                if curl:
                    s = 'sS' if threads > 1 else ''  # silent
                    r = os.system(
                        f'curl -# -{s}L "{url}" -o "{f}" --retry 9 -C -')  # curl download with retry, continue
                    success = r == 0
                else:
                    torch.hub.download_url_to_file(url, f, progress=threads == 1)  # torch download
                    success = f.is_file()
                if success:
                    break
                elif i < retry:
                    LOGGER.warning(f'⚠️ Download failure, retrying {i + 1}/{retry} {url}...')
                else:
                    LOGGER.warning(f'❌ Failed to download {url}...')

        if unzip and success and f.suffix in ('.zip', '.tar', '.gz'):
            LOGGER.info(f'Unzipping {f}...')
            if f.suffix == '.zip':
                ZipFile(f).extractall(path=dir)  # unzip
            elif f.suffix == '.tar':
                os.system(f'tar xf {f} --directory {f.parent}')  # unzip
            elif f.suffix == '.gz':
                os.system(f'tar xfz {f} --directory {f.parent}')  # unzip
            if delete:
                f.unlink()  # remove zip

    dir = Path(dir)
    dir.mkdir(parents=True, exist_ok=True)  # make directory
    if threads > 1:
        pool = ThreadPool(threads)
        pool.imap(lambda x: download_one(*x), zip(url, repeat(dir)))  # multithreaded
        pool.close()
        pool.join()
    else:
        for u in [url] if isinstance(url, (str, Path)) else url:
            download_one(u, dir)


class WorkingDirectory(contextlib.ContextDecorator):
    # Usage: @WorkingDirectory(dir) decorator or 'with WorkingDirectory(dir):' context manager
    def __init__(self, new_dir):
        self.dir = new_dir  # new dir
        self.cwd = Path.cwd().resolve()  # current dir

    def __enter__(self):
        os.chdir(self.dir)

    def __exit__(self, exc_type, exc_val, exc_tb):
        os.chdir(self.cwd)

def check_version(current='0.0.0', minimum='0.0.0', name='version ', pinned=False, hard=False, verbose=False):
    # Check version vs. required version
    current, minimum = (pkg.parse_version(x) for x in (current, minimum))
    result = (current == minimum) if pinned else (current >= minimum)  # bool
    s = f'WARNING ⚠️ {name}{minimum} is required by YOLOv5, but {name}{current} is currently installed'  # string
    if hard:
        assert result, s  # assert min requirements met
    if verbose and not result:
        LOGGER.warning(s)
    return result<|MERGE_RESOLUTION|>--- conflicted
+++ resolved
@@ -6,11 +6,8 @@
 from multiprocessing.pool import ThreadPool
 from pathlib import Path
 from zipfile import ZipFile
-<<<<<<< HEAD
 from itertools import repeat
 import pkg_resources as pkg
-=======
->>>>>>> 6733caa4
 
 import torch
 import yaml
