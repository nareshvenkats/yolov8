# Ultralytics YOLO 🚀, AGPL-3.0 license

import threading
import time
from http import HTTPStatus
from pathlib import Path

import requests
from hub_sdk import HUB_WEB_ROOT, HUBClient

from ultralytics.hub.utils import HELP_MSG, PREFIX, TQDM
from ultralytics.utils import LOGGER, SETTINGS, __version__, checks, emojis, is_colab
from ultralytics.utils.errors import HUBModelError

<<<<<<< HEAD
AGENT_NAME = f"python-{__version__}-colab" if is_colab() else f"python-{__version__}-local"
=======
AGENT_NAME = (f'python-{__version__}-colab' if is_colab() else f'python-{__version__}-local')
>>>>>>> b54055a2


class HUBTrainingSession:
    """
    HUB training session for Ultralytics HUB YOLO models. Handles model initialization, heartbeats, and checkpointing.

    Args:
        url (str): Model identifier used to initialize the HUB training session.

    Attributes:
        agent_id (str): Identifier for the instance communicating with the server.
        model_id (str): Identifier for the YOLO model being trained.
        model_url (str): URL for the model in Ultralytics HUB.
        api_url (str): API URL for the model in Ultralytics HUB.
        auth_header (dict): Authentication header for the Ultralytics HUB API requests.
        rate_limits (dict): Rate limits for different API calls (in seconds).
        timers (dict): Timers for rate limiting.
        metrics_queue (dict): Queue for the model's metrics.
        model (dict): Model data fetched from Ultralytics HUB.
        alive (bool): Indicates if the heartbeat loop is active.
    """

    def __init__(self, identifier):
        """
        Initialize the HUBTrainingSession with the provided model identifier.

        Args:
            url (str): Model identifier used to initialize the HUB training session.
                         It can be a URL string or a model key with specific format.

        Raises:
            ValueError: If the provided model identifier is invalid.
            ConnectionError: If connecting with global API key is not supported.
        """
        self.rate_limits = {
            'metrics': 3.0,
            'ckpt': 900.0,
            'heartbeat': 300.0, }  # rate limits (seconds)
        self.metrics_queue = {}  # holds metrics for each epoch until upload
        self.timers = {}  # holds timers in ultralytics/utils/callbacks/hub.py

        # Parse input
<<<<<<< HEAD
        if url.startswith(f"{HUB_WEB_ROOT}/models/"):
            url = url.split(f"{HUB_WEB_ROOT}/models/")[-1]
        if [len(x) for x in url.split("_")] == [42, 20]:
            key, model_id = url.split("_")
        elif len(url) == 20:
            key, model_id = "", url
        else:
            raise HUBModelError(
                f"model='{url}' not found. Check format is correct, i.e. "
                f"model='{HUB_WEB_ROOT}/models/MODEL_ID' and try again."
            )

        # Authorize
        auth = Auth(key)
        self.agent_id = None  # identifies which instance is communicating with server
        self.model_id = model_id
        self.model_url = f"{HUB_WEB_ROOT}/models/{model_id}"
        self.api_url = f"{HUB_API_ROOT}/v1/models/{model_id}"
        self.auth_header = auth.get_auth_header()
        self.rate_limits = {"metrics": 3.0, "ckpt": 900.0, "heartbeat": 300.0}  # rate limits (seconds)
        self.timers = {}  # rate limit timers (seconds)
        self.metrics_queue = {}  # metrics queue
        self.model = self._get_model()
        self.alive = True
        self._start_heartbeat()  # start heartbeats
        self._register_signal_handlers()
        LOGGER.info(f"{PREFIX}View model at {self.model_url} 🚀")
=======
        api_key, model_id, self.filename = self._parse_identifier(identifier)

        # Get credentials
        active_key = api_key or SETTINGS.get('api_key')
        credentials = {'api_key': active_key} if active_key else None  # set credentials

        # Initialize client
        self.client = HUBClient(credentials)

        if model_id:
            self.load_model(model_id)  # load existing model
        else:
            self.model = self.client.model()  # load empty model

    def load_model(self, model_id):
        # Initialize model
        self.model = self.client.model(model_id)
        self.model_url = f'{HUB_WEB_ROOT}/models/{self.model.id}'

        self._set_train_args()

        # Start heartbeats for HUB to monitor agent
        self.model.start_heartbeat(self.rate_limits['heartbeat'])
        LOGGER.info(f'{PREFIX}View model at {self.model_url} 🚀')
>>>>>>> b54055a2

    def create_model(self, model_args):
        # Initialize model
        payload = {
            'config': {
                'batchSize': model_args.get('batch', -1),
                'epochs': model_args.get('epochs', 300),
                'imageSize': model_args.get('imgsz', 640),
                'patience': model_args.get('patience', 100),
                'device': model_args.get('device', ''),
                'cache': model_args.get('cache', 'ram'), },
            'dataset': {
                'name': model_args.get('data')},
            'lineage': {
                'architecture': {
                    'name': self.filename.replace('.pt', '').replace('.yaml', ''), },
                'parent': {}, },
            'meta': {
                'name': self.filename}, }

        if self.filename.endswith('.pt'):
            payload['lineage']['parent']['name'] = self.filename

        self.model.create_model(payload)

        # Model could not be created
        # TODO: improve error handling
        if not self.model.id:
            return

        self.model_url = f'{HUB_WEB_ROOT}/models/{self.model.id}'

        # Start heartbeats for HUB to monitor agent
        self.model.start_heartbeat(self.rate_limits['heartbeat'])

        LOGGER.info(f'{PREFIX}View model at {self.model_url} 🚀')

    def _parse_identifier(self, identifier):
        """
        Parses the given identifier to determine the type of identifier and extract relevant components.

        The method supports different identifier formats:
            - A HUB URL, which starts with HUB_WEB_ROOT followed by '/models/'
            - An identifier containing an API key and a model ID separated by an underscore
            - An identifier that is solely a model ID of a fixed length
            - A local filename that ends with '.pt' or '.yaml'
        
        Args:
            identifier (str): The identifier string to be parsed.
        
        Returns:
            (tuple): A tuple containing the API key, model ID, and filename as applicable.
            
        Raises:
            HUBModelError: If the identifier format is not recognized.
        """

        # Initialize variables
        api_key, model_id, filename = None, None, None

        # Check if identifier is a HUB URL
        if identifier.startswith(f'{HUB_WEB_ROOT}/models/'):
            # Extract the model_id after the HUB_WEB_ROOT URL
            model_id = identifier.split(f'{HUB_WEB_ROOT}/models/')[-1]
        else:
            # Split the identifier based on underscores only if it's not a HUB URL
            parts = identifier.split('_')

            # Check if identifier is in the format of API key and model ID
            if len(parts) == 2 and len(parts[0]) == 42 and len(parts[1]) == 20:
                api_key, model_id = parts
            # Check if identifier is a single model ID
            elif len(parts) == 1 and len(parts[0]) == 20:
                model_id = parts[0]
            # Check if identifier is a local filename
            elif identifier.endswith('.pt') or identifier.endswith('.yaml'):
                filename = identifier
            else:
                raise HUBModelError(
                    f"model='{identifier}' could not be parsed. Check format is correct. "
                    f'Supported formats are Ultralytics HUB URL, apiKey_modelId, modelId, local pt or yaml file.')

        return api_key, model_id, filename

    def _set_train_args(self, **kwargs):
        if self.model.is_trained():
            # Model is already trained
            raise ValueError(emojis(f'Model is already trained and uploaded to {self.model_url} 🚀'))

        if self.model.is_resumable():
            # Model has saved weights
            self.train_args = {'data': self.model.get_dataset_url(), 'resume': True}
            self.model_file = self.model.get_weights_url('last')
        else:
            # Model has no saved weights
            def get_train_args(config):
                return {
                    'batch': config['batchSize'],
                    'epochs': config['epochs'],
                    'imgsz': config['imageSize'],
                    'patience': config['patience'],
                    'device': config['device'],
                    'cache': config['cache'],
                    'data': self.model.get_dataset_url(), }

            self.train_args = get_train_args(self.model.data.get('config'))
            # Set the model file as either a *.pt or *.yaml file
            self.model_file = (self.model.get_weights_url('parent')
                               if self.model.is_pretrained() else self.model.get_architecture())

        if not self.train_args.get('data'):
            raise ValueError('Dataset may still be processing. Please wait a minute and try again.')  # RF fix

        self.model_file = checks.check_yolov5u_filename(self.model_file, verbose=False)  # YOLOv5->YOLOv5u
        self.model_id = self.model.id

    def request_queue(
        self,
        request_func,
        retry=3,
        timeout=30,
        thread=True,
        verbose=True,
        progress_total=None,
        *args,
        **kwargs,
    ):

        def retry_request():
            t0 = time.time()  # Record the start time for the timeout
            for i in range(retry + 1):
                if (time.time() - t0) > timeout:
                    LOGGER.warning(f'{PREFIX}Timeout for request reached. {HELP_MSG}')
                    break  # Timeout reached, exit loop

                response = request_func(*args, **kwargs)
                if progress_total:
                    self._show_upload_progress(progress_total, response)

                if response is None:
                    LOGGER.warning(f'{PREFIX}Received no response from the request. {HELP_MSG}')
                    time.sleep(2 ** i)  # Exponential backoff before retrying
                    continue  # Skip further processing and retry

                if HTTPStatus.OK <= response.status_code < HTTPStatus.MULTIPLE_CHOICES:
                    return response  # Success, no need to retry

                if i == 0:
                    # Initial attempt, check status code and provide messages
                    message = self._get_failure_message(response, retry, timeout)

                    if verbose:
                        LOGGER.warning(f'{PREFIX}{message} {HELP_MSG} ({response.status_code})')

                if not self._should_retry(response.status_code):
                    LOGGER.warning(f'{PREFIX}Request failed. {HELP_MSG} ({response.status_code}')
                    break  # Not an error that should be retried, exit loop

                time.sleep(2 ** i)  # Exponential backoff for retries

            return response

        if thread:
            # Start a new thread to run the retry_request function
            threading.Thread(target=retry_request, daemon=True).start()
        else:
            # If running in the main thread, call retry_request directly
            return retry_request()

    def _should_retry(self, status_code):
        # Status codes that trigger retries
        retry_codes = {
            HTTPStatus.REQUEST_TIMEOUT,
            HTTPStatus.BAD_GATEWAY,
            HTTPStatus.GATEWAY_TIMEOUT, }
        return True if status_code in retry_codes else False

    def _get_failure_message(self, response: requests.Response, retry: int, timeout: int):
        """
<<<<<<< HEAD
        if self.alive is True:
            LOGGER.info(f"{PREFIX}Kill signal received! ❌")
            self._stop_heartbeat()
            sys.exit(signum)
=======
        Generate a retry message based on the response status code.
>>>>>>> b54055a2

        Args:
            response: The HTTP response object.
            retry: The number of retry attempts allowed.
            timeout: The maximum timeout duration.

        Returns:
            str: The retry message.
        """
        if self._should_retry(response.status_code):
            return f'Retrying {retry}x for {timeout}s.' if retry else ''
        elif response.status_code == HTTPStatus.TOO_MANY_REQUESTS:  # rate limit
            headers = response.headers
            return (f"Rate limit reached ({headers['X-RateLimit-Remaining']}/{headers['X-RateLimit-Limit']}). "
                    f"Please retry after {headers['Retry-After']}s.")
        else:
            try:
                return response.json().get('message', 'No JSON message.')
            except AttributeError:
                return 'Unable to read JSON.'

    def upload_metrics(self):
        """Upload model metrics to Ultralytics HUB."""
<<<<<<< HEAD
        payload = {"metrics": self.metrics_queue.copy(), "type": "metrics"}
        smart_request("post", self.api_url, json=payload, headers=self.auth_header, code=2)

    def _get_model(self):
        """Fetch and return model data from Ultralytics HUB."""
        api_url = f"{HUB_API_ROOT}/v1/models/{self.model_id}"

        try:
            response = smart_request("get", api_url, headers=self.auth_header, thread=False, code=0)
            data = response.json().get("data", None)

            if data.get("status", None) == "trained":
                raise ValueError(emojis(f"Model is already trained and uploaded to {self.model_url} 🚀"))

            if not data.get("data", None):
                raise ValueError("Dataset may still be processing. Please wait a minute and try again.")  # RF fix
            self.model_id = data["id"]

            if data["status"] == "new":  # new model to start training
                self.train_args = {
                    "batch": data["batch_size"],  # note HUB argument is slightly different
                    "epochs": data["epochs"],
                    "imgsz": data["imgsz"],
                    "patience": data["patience"],
                    "device": data["device"],
                    "cache": data["cache"],
                    "data": data["data"],
                }
                self.model_file = data.get("cfg") or data.get("weights")  # cfg for pretrained=False
                self.model_file = checks.check_yolov5u_filename(self.model_file, verbose=False)  # YOLOv5->YOLOv5u
            elif data["status"] == "training":  # existing model to resume training
                self.train_args = {"data": data["data"], "resume": True}
                self.model_file = data["resume"]

            return data
        except requests.exceptions.ConnectionError as e:
            raise ConnectionRefusedError("ERROR: The HUB server is not online. Please try again later.") from e
        except Exception:
            raise

    def upload_model(self, epoch, weights, is_best=False, map=0.0, final=False):
=======
        return self.request_queue(self.model.upload_metrics, metrics=self.metrics_queue.copy(), thread=True)

    def upload_model(
        self,
        epoch: int,
        weights: str,
        is_best: bool = False,
        map: float = 0.0,
        final: bool = False,
    ) -> None:
>>>>>>> b54055a2
        """
        Upload a model checkpoint to Ultralytics HUB.

        Args:
            epoch (int): The current training epoch.
            weights (str): Path to the model weights file.
            is_best (bool): Indicates if the current model is the best one so far.
            map (float): Mean average precision of the model.
            final (bool): Indicates if the model is the final model after training.
        """
        if Path(weights).is_file():
<<<<<<< HEAD
            with open(weights, "rb") as f:
                file = f.read()
        else:
            LOGGER.warning(f"{PREFIX}WARNING ⚠️ Model upload issue. Missing model {weights}.")
            file = None
        url = f"{self.api_url}/upload"
        # url = 'http://httpbin.org/post'  # for debug
        data = {"epoch": epoch}
        if final:
            data.update({"type": "final", "map": map})
            filesize = Path(weights).stat().st_size
            smart_request(
                "post",
                url,
                data=data,
                files={"best.pt": file},
                headers=self.auth_header,
                retry=10,
                timeout=3600,
                thread=False,
                progress=filesize,
                code=4,
            )
        else:
            data.update({"type": "epoch", "isBest": bool(is_best)})
            smart_request("post", url, data=data, files={"last.pt": file}, headers=self.auth_header, code=3)

    @threaded
    def _start_heartbeat(self):
        """Begin a threaded heartbeat loop to report the agent's status to Ultralytics HUB."""
        while self.alive:
            r = smart_request(
                "post",
                f"{HUB_API_ROOT}/v1/agent/heartbeat/models/{self.model_id}",
                json={"agent": AGENT_NAME, "agentId": self.agent_id},
                headers=self.auth_header,
                retry=0,
                code=5,
                thread=False,  # already in a thread
            )
            self.agent_id = r.json().get("data", {}).get("agentId", None)
            sleep(self.rate_limits["heartbeat"])
=======
            progress_total = (Path(weights).stat().st_size if final else None)  # Only show progress if final
            self.request_queue(
                self.model.upload_model,
                epoch=epoch,
                weights=weights,
                is_best=is_best,
                map=map,
                final=final,
                retry=10,
                timeout=3600,
                thread=not final,
                progress_total=progress_total,
            )
        else:
            LOGGER.warning(f'{PREFIX}WARNING ⚠️ Model upload issue. Missing model {weights}.')

    def _show_upload_progress(self, content_length: int, response: requests.Response) -> None:
        """
        Display a progress bar to track the upload progress of a file download.

        Args:
            content_length (int): The total size of the content to be downloaded in bytes.
            response (requests.Response): The response object from the file download request.

        Returns:
            (None)
        """
        with TQDM(total=content_length, unit='B', unit_scale=True, unit_divisor=1024) as pbar:
            for data in response.iter_content(chunk_size=1024):
                pbar.update(len(data))
>>>>>>> b54055a2
<|MERGE_RESOLUTION|>--- conflicted
+++ resolved
@@ -12,11 +12,7 @@
 from ultralytics.utils import LOGGER, SETTINGS, __version__, checks, emojis, is_colab
 from ultralytics.utils.errors import HUBModelError
 
-<<<<<<< HEAD
-AGENT_NAME = f"python-{__version__}-colab" if is_colab() else f"python-{__version__}-local"
-=======
 AGENT_NAME = (f'python-{__version__}-colab' if is_colab() else f'python-{__version__}-local')
->>>>>>> b54055a2
 
 
 class HUBTrainingSession:
@@ -59,35 +55,6 @@
         self.timers = {}  # holds timers in ultralytics/utils/callbacks/hub.py
 
         # Parse input
-<<<<<<< HEAD
-        if url.startswith(f"{HUB_WEB_ROOT}/models/"):
-            url = url.split(f"{HUB_WEB_ROOT}/models/")[-1]
-        if [len(x) for x in url.split("_")] == [42, 20]:
-            key, model_id = url.split("_")
-        elif len(url) == 20:
-            key, model_id = "", url
-        else:
-            raise HUBModelError(
-                f"model='{url}' not found. Check format is correct, i.e. "
-                f"model='{HUB_WEB_ROOT}/models/MODEL_ID' and try again."
-            )
-
-        # Authorize
-        auth = Auth(key)
-        self.agent_id = None  # identifies which instance is communicating with server
-        self.model_id = model_id
-        self.model_url = f"{HUB_WEB_ROOT}/models/{model_id}"
-        self.api_url = f"{HUB_API_ROOT}/v1/models/{model_id}"
-        self.auth_header = auth.get_auth_header()
-        self.rate_limits = {"metrics": 3.0, "ckpt": 900.0, "heartbeat": 300.0}  # rate limits (seconds)
-        self.timers = {}  # rate limit timers (seconds)
-        self.metrics_queue = {}  # metrics queue
-        self.model = self._get_model()
-        self.alive = True
-        self._start_heartbeat()  # start heartbeats
-        self._register_signal_handlers()
-        LOGGER.info(f"{PREFIX}View model at {self.model_url} 🚀")
-=======
         api_key, model_id, self.filename = self._parse_identifier(identifier)
 
         # Get credentials
@@ -112,7 +79,6 @@
         # Start heartbeats for HUB to monitor agent
         self.model.start_heartbeat(self.rate_limits['heartbeat'])
         LOGGER.info(f'{PREFIX}View model at {self.model_url} 🚀')
->>>>>>> b54055a2
 
     def create_model(self, model_args):
         # Initialize model
@@ -159,13 +125,13 @@
             - An identifier containing an API key and a model ID separated by an underscore
             - An identifier that is solely a model ID of a fixed length
             - A local filename that ends with '.pt' or '.yaml'
-        
+
         Args:
             identifier (str): The identifier string to be parsed.
-        
+
         Returns:
             (tuple): A tuple containing the API key, model ID, and filename as applicable.
-            
+
         Raises:
             HUBModelError: If the identifier format is not recognized.
         """
@@ -292,14 +258,7 @@
 
     def _get_failure_message(self, response: requests.Response, retry: int, timeout: int):
         """
-<<<<<<< HEAD
-        if self.alive is True:
-            LOGGER.info(f"{PREFIX}Kill signal received! ❌")
-            self._stop_heartbeat()
-            sys.exit(signum)
-=======
         Generate a retry message based on the response status code.
->>>>>>> b54055a2
 
         Args:
             response: The HTTP response object.
@@ -323,49 +282,6 @@
 
     def upload_metrics(self):
         """Upload model metrics to Ultralytics HUB."""
-<<<<<<< HEAD
-        payload = {"metrics": self.metrics_queue.copy(), "type": "metrics"}
-        smart_request("post", self.api_url, json=payload, headers=self.auth_header, code=2)
-
-    def _get_model(self):
-        """Fetch and return model data from Ultralytics HUB."""
-        api_url = f"{HUB_API_ROOT}/v1/models/{self.model_id}"
-
-        try:
-            response = smart_request("get", api_url, headers=self.auth_header, thread=False, code=0)
-            data = response.json().get("data", None)
-
-            if data.get("status", None) == "trained":
-                raise ValueError(emojis(f"Model is already trained and uploaded to {self.model_url} 🚀"))
-
-            if not data.get("data", None):
-                raise ValueError("Dataset may still be processing. Please wait a minute and try again.")  # RF fix
-            self.model_id = data["id"]
-
-            if data["status"] == "new":  # new model to start training
-                self.train_args = {
-                    "batch": data["batch_size"],  # note HUB argument is slightly different
-                    "epochs": data["epochs"],
-                    "imgsz": data["imgsz"],
-                    "patience": data["patience"],
-                    "device": data["device"],
-                    "cache": data["cache"],
-                    "data": data["data"],
-                }
-                self.model_file = data.get("cfg") or data.get("weights")  # cfg for pretrained=False
-                self.model_file = checks.check_yolov5u_filename(self.model_file, verbose=False)  # YOLOv5->YOLOv5u
-            elif data["status"] == "training":  # existing model to resume training
-                self.train_args = {"data": data["data"], "resume": True}
-                self.model_file = data["resume"]
-
-            return data
-        except requests.exceptions.ConnectionError as e:
-            raise ConnectionRefusedError("ERROR: The HUB server is not online. Please try again later.") from e
-        except Exception:
-            raise
-
-    def upload_model(self, epoch, weights, is_best=False, map=0.0, final=False):
-=======
         return self.request_queue(self.model.upload_metrics, metrics=self.metrics_queue.copy(), thread=True)
 
     def upload_model(
@@ -376,7 +292,6 @@
         map: float = 0.0,
         final: bool = False,
     ) -> None:
->>>>>>> b54055a2
         """
         Upload a model checkpoint to Ultralytics HUB.
 
@@ -388,50 +303,6 @@
             final (bool): Indicates if the model is the final model after training.
         """
         if Path(weights).is_file():
-<<<<<<< HEAD
-            with open(weights, "rb") as f:
-                file = f.read()
-        else:
-            LOGGER.warning(f"{PREFIX}WARNING ⚠️ Model upload issue. Missing model {weights}.")
-            file = None
-        url = f"{self.api_url}/upload"
-        # url = 'http://httpbin.org/post'  # for debug
-        data = {"epoch": epoch}
-        if final:
-            data.update({"type": "final", "map": map})
-            filesize = Path(weights).stat().st_size
-            smart_request(
-                "post",
-                url,
-                data=data,
-                files={"best.pt": file},
-                headers=self.auth_header,
-                retry=10,
-                timeout=3600,
-                thread=False,
-                progress=filesize,
-                code=4,
-            )
-        else:
-            data.update({"type": "epoch", "isBest": bool(is_best)})
-            smart_request("post", url, data=data, files={"last.pt": file}, headers=self.auth_header, code=3)
-
-    @threaded
-    def _start_heartbeat(self):
-        """Begin a threaded heartbeat loop to report the agent's status to Ultralytics HUB."""
-        while self.alive:
-            r = smart_request(
-                "post",
-                f"{HUB_API_ROOT}/v1/agent/heartbeat/models/{self.model_id}",
-                json={"agent": AGENT_NAME, "agentId": self.agent_id},
-                headers=self.auth_header,
-                retry=0,
-                code=5,
-                thread=False,  # already in a thread
-            )
-            self.agent_id = r.json().get("data", {}).get("agentId", None)
-            sleep(self.rate_limits["heartbeat"])
-=======
             progress_total = (Path(weights).stat().st_size if final else None)  # Only show progress if final
             self.request_queue(
                 self.model.upload_model,
@@ -461,5 +332,4 @@
         """
         with TQDM(total=content_length, unit='B', unit_scale=True, unit_divisor=1024) as pbar:
             for data in response.iter_content(chunk_size=1024):
-                pbar.update(len(data))
->>>>>>> b54055a2
+                pbar.update(len(data))