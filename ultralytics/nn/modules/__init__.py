--- conflicted
+++ resolved
@@ -13,36 +13,17 @@
 os.system(f'onnxsim {f} {f} && open {f}')
 """
 
-<<<<<<< HEAD
-# from .block import (C1, C2, C3, C3TR, DFL, SPP, SPPF, Bottleneck, BottleneckCSP, C2f, C3f, C3Ghost, C3x, GhostBottleneck,
-#                     HGBlock, HGStem, Proto, RepC3, Cxa, Cxb, Cxc, Cxd, Cxe, Cxf, Cxc_act)
 from .block import *
-from .conv import (CBAM, ChannelAttention, Concat, Conv, ConvTranspose, DWConv, DWConvTranspose2d, Focus, GhostConv,
+from .conv import (CBAM, ChannelAttention, Concat, Conv, Conv2, ConvTranspose, DWConv, DWConvTranspose2d, Focus, GhostConv,
                    LightConv, RepConv, SpatialAttention)
-=======
-from .block import (C1, C2, C3, C3TR, DFL, SPP, SPPF, Bottleneck, BottleneckCSP, C2f, C3Ghost, C3x, GhostBottleneck,
-                    HGBlock, HGStem, Proto, RepC3)
-from .conv import (CBAM, ChannelAttention, Concat, Conv, Conv2, ConvTranspose, DWConv, DWConvTranspose2d, Focus,
-                   GhostConv, LightConv, RepConv, SpatialAttention)
->>>>>>> 441e67d3
 from .head import Classify, Detect, Pose, RTDETRDecoder, Segment
 from .transformer import (AIFI, MLP, DeformableTransformerDecoder, DeformableTransformerDecoderLayer, LayerNorm2d,
                           MLPBlock, MSDeformAttn, TransformerBlock, TransformerEncoderLayer, TransformerLayer)
 
-<<<<<<< HEAD
 # __all__ = [
-#     'Conv', 'LightConv', 'RepConv', 'DWConv', 'DWConvTranspose2d', 'ConvTranspose', 'Focus', 'GhostConv',
+#     'Conv', 'Conv2', 'LightConv', 'RepConv', 'DWConv', 'DWConvTranspose2d', 'ConvTranspose', 'Focus', 'GhostConv',
 #     'ChannelAttention', 'SpatialAttention', 'CBAM', 'Concat', 'TransformerLayer', 'TransformerBlock', 'MLPBlock',
 #     'LayerNorm2d', 'DFL', 'HGBlock', 'HGStem', 'SPP', 'SPPF', 'C1', 'C2', 'C3', 'C2f', 'C3x', 'C3TR', 'C3Ghost',
 #     'GhostBottleneck', 'Bottleneck', 'BottleneckCSP', 'Proto', 'Detect', 'Segment', 'Pose', 'Classify',
 #     'TransformerEncoderLayer', 'RepC3', 'RTDETRDecoder', 'AIFI', 'DeformableTransformerDecoder',
-#     'DeformableTransformerDecoderLayer', 'MSDeformAttn', 'MLP']
-=======
-__all__ = [
-    'Conv', 'Conv2', 'LightConv', 'RepConv', 'DWConv', 'DWConvTranspose2d', 'ConvTranspose', 'Focus', 'GhostConv',
-    'ChannelAttention', 'SpatialAttention', 'CBAM', 'Concat', 'TransformerLayer', 'TransformerBlock', 'MLPBlock',
-    'LayerNorm2d', 'DFL', 'HGBlock', 'HGStem', 'SPP', 'SPPF', 'C1', 'C2', 'C3', 'C2f', 'C3x', 'C3TR', 'C3Ghost',
-    'GhostBottleneck', 'Bottleneck', 'BottleneckCSP', 'Proto', 'Detect', 'Segment', 'Pose', 'Classify',
-    'TransformerEncoderLayer', 'RepC3', 'RTDETRDecoder', 'AIFI', 'DeformableTransformerDecoder',
-    'DeformableTransformerDecoderLayer', 'MSDeformAttn', 'MLP']
->>>>>>> 441e67d3
+#     'DeformableTransformerDecoderLayer', 'MSDeformAttn', 'MLP']