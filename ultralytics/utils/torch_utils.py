--- conflicted
+++ resolved
@@ -330,13 +330,8 @@
         return 0.0
 
 
-<<<<<<< HEAD
 def get_flops(model, imgsz=640):
-    """Compute model FLOPs (thop package replacement)."""
-=======
-def get_flops_with_torch_profiler(model, imgsz=640):
     """Compute model FLOPs (thop package alternative, but 2-10x slower unfortunately)."""
->>>>>>> 5ac16494
     if not TORCH_2_0:  # torch profiler implemented in torch>=2.0
         return 0.0
     model = de_parallel(model)
