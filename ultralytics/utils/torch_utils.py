--- conflicted
+++ resolved
@@ -1,6 +1,5 @@
-<<<<<<< HEAD
 # Ultralytics YOLO 🚀, AGPL-3.0 license
-
+import contextlib
 import gc
 import math
 import os
@@ -22,6 +21,7 @@
     DEFAULT_CFG_DICT,
     DEFAULT_CFG_KEYS,
     LOGGER,
+    NUM_THREADS,
     PYTHON_VERSION,
     TORCHVISION_VERSION,
     __version__,
@@ -48,11 +48,12 @@
 def torch_distributed_zero_first(local_rank: int):
     """Ensures all processes in distributed training wait for the local master (rank 0) to complete a task first."""
     initialized = dist.is_available() and dist.is_initialized()
+
     if initialized and local_rank not in {-1, 0}:
         dist.barrier(device_ids=[local_rank])
     yield
     if initialized and local_rank == 0:
-        dist.barrier(device_ids=[0])
+        dist.barrier(device_ids=[local_rank])
 
 
 def smart_inference_mode():
@@ -68,14 +69,48 @@
     return decorate
 
 
+def autocast(enabled: bool, device: str = "cuda"):
+    """
+    Get the appropriate autocast context manager based on PyTorch version and AMP setting.
+
+    This function returns a context manager for automatic mixed precision (AMP) training that is compatible with both
+    older and newer versions of PyTorch. It handles the differences in the autocast API between PyTorch versions.
+
+    Args:
+        enabled (bool): Whether to enable automatic mixed precision.
+        device (str, optional): The device to use for autocast. Defaults to 'cuda'.
+
+    Returns:
+        (torch.amp.autocast): The appropriate autocast context manager.
+
+    Note:
+        - For PyTorch versions 1.13 and newer, it uses `torch.amp.autocast`.
+        - For older versions, it uses `torch.cuda.autocast`.
+
+    Example:
+        ```python
+        with autocast(amp=True):
+            # Your mixed precision operations here
+            pass
+        ```
+    """
+    if TORCH_1_13:
+        return torch.amp.autocast(device, enabled=enabled)
+    else:
+        return torch.cuda.amp.autocast(enabled)
+
+
 def get_cpu_info():
     """Return a string with system CPU information, i.e. 'Apple M2'."""
-    import cpuinfo  # pip install py-cpuinfo
-
-    k = "brand_raw", "hardware_raw", "arch_string_raw"  # info keys sorted by preference (not all keys always available)
-    info = cpuinfo.get_cpu_info()  # info dict
-    string = info.get(k[0] if k[0] in info else k[1] if k[1] in info else k[2], "unknown")
-    return string.replace("(R)", "").replace("CPU ", "").replace("@ ", "")
+    with contextlib.suppress(Exception):
+        import cpuinfo  # pip install py-cpuinfo
+
+        k = "brand_raw", "hardware_raw", "arch_string_raw"  # keys sorted by preference (not all keys always available)
+        info = cpuinfo.get_cpu_info()  # info dict
+        string = info.get(k[0] if k[0] in info else k[1] if k[1] in info else k[2], "unknown")
+        return string.replace("(R)", "").replace("CPU ", "").replace("@ ", "")
+
+    return "unknown"
 
 
 def select_device(device="", batch=0, newline=False, verbose=True):
@@ -173,6 +208,8 @@
         s += f"CPU ({get_cpu_info()})\n"
         arg = "cpu"
 
+    if arg in {"cpu", "mps"}:
+        torch.set_num_threads(NUM_THREADS)  # reset OMP_NUM_THREADS for cpu training
     if verbose:
         LOGGER.info(s if newline else s.rstrip())
     return torch.device(arg)
@@ -389,13 +426,6 @@
     if not same_shape:  # pad/crop img
         h, w = (math.ceil(x * ratio / gs) * gs for x in (h, w))
     return F.pad(img, [0, w - s[1], 0, h - s[0]], value=0.447)  # value = imagenet mean
-
-
-def make_divisible(x, divisor):
-    """Returns nearest x divisible by divisor."""
-    if isinstance(divisor, torch.Tensor):
-        divisor = int(divisor.max())  # to int
-    return math.ceil(x / divisor) * divisor
 
 
 def copy_attr(a, b, include=(), exclude=()):
@@ -676,715 +706,4 @@
                 f"To update EarlyStopping(patience={self.patience}) pass a new patience value, "
                 f"i.e. `patience=300` or use `patience=0` to disable EarlyStopping."
             )
-        return stop
-=======
-# Ultralytics YOLO 🚀, AGPL-3.0 license
-import contextlib
-import gc
-import math
-import os
-import random
-import time
-from contextlib import contextmanager
-from copy import deepcopy
-from datetime import datetime
-from pathlib import Path
-from typing import Union
-
-import numpy as np
-import torch
-import torch.distributed as dist
-import torch.nn as nn
-import torch.nn.functional as F
-
-from ultralytics.utils import (
-    DEFAULT_CFG_DICT,
-    DEFAULT_CFG_KEYS,
-    LOGGER,
-    NUM_THREADS,
-    PYTHON_VERSION,
-    TORCHVISION_VERSION,
-    __version__,
-    colorstr,
-)
-from ultralytics.utils.checks import check_version
-
-try:
-    import thop
-except ImportError:
-    thop = None
-
-# Version checks (all default to version>=min_version)
-TORCH_1_9 = check_version(torch.__version__, "1.9.0")
-TORCH_1_13 = check_version(torch.__version__, "1.13.0")
-TORCH_2_0 = check_version(torch.__version__, "2.0.0")
-TORCHVISION_0_10 = check_version(TORCHVISION_VERSION, "0.10.0")
-TORCHVISION_0_11 = check_version(TORCHVISION_VERSION, "0.11.0")
-TORCHVISION_0_13 = check_version(TORCHVISION_VERSION, "0.13.0")
-TORCHVISION_0_18 = check_version(TORCHVISION_VERSION, "0.18.0")
-
-
-@contextmanager
-def torch_distributed_zero_first(local_rank: int):
-    """Ensures all processes in distributed training wait for the local master (rank 0) to complete a task first."""
-    initialized = dist.is_available() and dist.is_initialized()
-
-    if initialized and local_rank not in {-1, 0}:
-        dist.barrier(device_ids=[local_rank])
-    yield
-    if initialized and local_rank == 0:
-        dist.barrier(device_ids=[local_rank])
-
-
-def smart_inference_mode():
-    """Applies torch.inference_mode() decorator if torch>=1.9.0 else torch.no_grad() decorator."""
-
-    def decorate(fn):
-        """Applies appropriate torch decorator for inference mode based on torch version."""
-        if TORCH_1_9 and torch.is_inference_mode_enabled():
-            return fn  # already in inference_mode, act as a pass-through
-        else:
-            return (torch.inference_mode if TORCH_1_9 else torch.no_grad)()(fn)
-
-    return decorate
-
-
-def autocast(enabled: bool, device: str = "cuda"):
-    """
-    Get the appropriate autocast context manager based on PyTorch version and AMP setting.
-
-    This function returns a context manager for automatic mixed precision (AMP) training that is compatible with both
-    older and newer versions of PyTorch. It handles the differences in the autocast API between PyTorch versions.
-
-    Args:
-        enabled (bool): Whether to enable automatic mixed precision.
-        device (str, optional): The device to use for autocast. Defaults to 'cuda'.
-
-    Returns:
-        (torch.amp.autocast): The appropriate autocast context manager.
-
-    Note:
-        - For PyTorch versions 1.13 and newer, it uses `torch.amp.autocast`.
-        - For older versions, it uses `torch.cuda.autocast`.
-
-    Example:
-        ```python
-        with autocast(amp=True):
-            # Your mixed precision operations here
-            pass
-        ```
-    """
-    if TORCH_1_13:
-        return torch.amp.autocast(device, enabled=enabled)
-    else:
-        return torch.cuda.amp.autocast(enabled)
-
-
-def get_cpu_info():
-    """Return a string with system CPU information, i.e. 'Apple M2'."""
-    with contextlib.suppress(Exception):
-        import cpuinfo  # pip install py-cpuinfo
-
-        k = "brand_raw", "hardware_raw", "arch_string_raw"  # keys sorted by preference (not all keys always available)
-        info = cpuinfo.get_cpu_info()  # info dict
-        string = info.get(k[0] if k[0] in info else k[1] if k[1] in info else k[2], "unknown")
-        return string.replace("(R)", "").replace("CPU ", "").replace("@ ", "")
-
-    return "unknown"
-
-
-def select_device(device="", batch=0, newline=False, verbose=True):
-    """
-    Selects the appropriate PyTorch device based on the provided arguments.
-
-    The function takes a string specifying the device or a torch.device object and returns a torch.device object
-    representing the selected device. The function also validates the number of available devices and raises an
-    exception if the requested device(s) are not available.
-
-    Args:
-        device (str | torch.device, optional): Device string or torch.device object.
-            Options are 'None', 'cpu', or 'cuda', or '0' or '0,1,2,3'. Defaults to an empty string, which auto-selects
-            the first available GPU, or CPU if no GPU is available.
-        batch (int, optional): Batch size being used in your model. Defaults to 0.
-        newline (bool, optional): If True, adds a newline at the end of the log string. Defaults to False.
-        verbose (bool, optional): If True, logs the device information. Defaults to True.
-
-    Returns:
-        (torch.device): Selected device.
-
-    Raises:
-        ValueError: If the specified device is not available or if the batch size is not a multiple of the number of
-            devices when using multiple GPUs.
-
-    Examples:
-        >>> select_device('cuda:0')
-        device(type='cuda', index=0)
-
-        >>> select_device('cpu')
-        device(type='cpu')
-
-    Note:
-        Sets the 'CUDA_VISIBLE_DEVICES' environment variable for specifying which GPUs to use.
-    """
-
-    if isinstance(device, torch.device):
-        return device
-
-    s = f"Ultralytics YOLOv{__version__} 🚀 Python-{PYTHON_VERSION} torch-{torch.__version__} "
-    device = str(device).lower()
-    for remove in "cuda:", "none", "(", ")", "[", "]", "'", " ":
-        device = device.replace(remove, "")  # to string, 'cuda:0' -> '0' and '(0, 1)' -> '0,1'
-    cpu = device == "cpu"
-    mps = device in {"mps", "mps:0"}  # Apple Metal Performance Shaders (MPS)
-    if cpu or mps:
-        os.environ["CUDA_VISIBLE_DEVICES"] = "-1"  # force torch.cuda.is_available() = False
-    elif device:  # non-cpu device requested
-        if device == "cuda":
-            device = "0"
-        visible = os.environ.get("CUDA_VISIBLE_DEVICES", None)
-        os.environ["CUDA_VISIBLE_DEVICES"] = device  # set environment variable - must be before assert is_available()
-        if not (torch.cuda.is_available() and torch.cuda.device_count() >= len(device.split(","))):
-            LOGGER.info(s)
-            install = (
-                "See https://pytorch.org/get-started/locally/ for up-to-date torch install instructions if no "
-                "CUDA devices are seen by torch.\n"
-                if torch.cuda.device_count() == 0
-                else ""
-            )
-            raise ValueError(
-                f"Invalid CUDA 'device={device}' requested."
-                f" Use 'device=cpu' or pass valid CUDA device(s) if available,"
-                f" i.e. 'device=0' or 'device=0,1,2,3' for Multi-GPU.\n"
-                f"\ntorch.cuda.is_available(): {torch.cuda.is_available()}"
-                f"\ntorch.cuda.device_count(): {torch.cuda.device_count()}"
-                f"\nos.environ['CUDA_VISIBLE_DEVICES']: {visible}\n"
-                f"{install}"
-            )
-
-    if not cpu and not mps and torch.cuda.is_available():  # prefer GPU if available
-        devices = device.split(",") if device else "0"  # range(torch.cuda.device_count())  # i.e. 0,1,6,7
-        n = len(devices)  # device count
-        if n > 1:  # multi-GPU
-            if batch < 1:
-                raise ValueError(
-                    "AutoBatch with batch<1 not supported for Multi-GPU training, "
-                    "please specify a valid batch size, i.e. batch=16."
-                )
-            if batch >= 0 and batch % n != 0:  # check batch_size is divisible by device_count
-                raise ValueError(
-                    f"'batch={batch}' must be a multiple of GPU count {n}. Try 'batch={batch // n * n}' or "
-                    f"'batch={batch // n * n + n}', the nearest batch sizes evenly divisible by {n}."
-                )
-        space = " " * (len(s) + 1)
-        for i, d in enumerate(devices):
-            p = torch.cuda.get_device_properties(i)
-            s += f"{'' if i == 0 else space}CUDA:{d} ({p.name}, {p.total_memory / (1 << 20):.0f}MiB)\n"  # bytes to MB
-        arg = "cuda:0"
-    elif mps and TORCH_2_0 and torch.backends.mps.is_available():
-        # Prefer MPS if available
-        s += f"MPS ({get_cpu_info()})\n"
-        arg = "mps"
-    else:  # revert to CPU
-        s += f"CPU ({get_cpu_info()})\n"
-        arg = "cpu"
-
-    if arg in {"cpu", "mps"}:
-        torch.set_num_threads(NUM_THREADS)  # reset OMP_NUM_THREADS for cpu training
-    if verbose:
-        LOGGER.info(s if newline else s.rstrip())
-    return torch.device(arg)
-
-
-def time_sync():
-    """PyTorch-accurate time."""
-    if torch.cuda.is_available():
-        torch.cuda.synchronize()
-    return time.time()
-
-
-def fuse_conv_and_bn(conv, bn):
-    """Fuse Conv2d() and BatchNorm2d() layers https://tehnokv.com/posts/fusing-batchnorm-and-conv/."""
-    fusedconv = (
-        nn.Conv2d(
-            conv.in_channels,
-            conv.out_channels,
-            kernel_size=conv.kernel_size,
-            stride=conv.stride,
-            padding=conv.padding,
-            dilation=conv.dilation,
-            groups=conv.groups,
-            bias=True,
-        )
-        .requires_grad_(False)
-        .to(conv.weight.device)
-    )
-
-    # Prepare filters
-    w_conv = conv.weight.clone().view(conv.out_channels, -1)
-    w_bn = torch.diag(bn.weight.div(torch.sqrt(bn.eps + bn.running_var)))
-    fusedconv.weight.copy_(torch.mm(w_bn, w_conv).view(fusedconv.weight.shape))
-
-    # Prepare spatial bias
-    b_conv = torch.zeros(conv.weight.shape[0], device=conv.weight.device) if conv.bias is None else conv.bias
-    b_bn = bn.bias - bn.weight.mul(bn.running_mean).div(torch.sqrt(bn.running_var + bn.eps))
-    fusedconv.bias.copy_(torch.mm(w_bn, b_conv.reshape(-1, 1)).reshape(-1) + b_bn)
-
-    return fusedconv
-
-
-def fuse_deconv_and_bn(deconv, bn):
-    """Fuse ConvTranspose2d() and BatchNorm2d() layers."""
-    fuseddconv = (
-        nn.ConvTranspose2d(
-            deconv.in_channels,
-            deconv.out_channels,
-            kernel_size=deconv.kernel_size,
-            stride=deconv.stride,
-            padding=deconv.padding,
-            output_padding=deconv.output_padding,
-            dilation=deconv.dilation,
-            groups=deconv.groups,
-            bias=True,
-        )
-        .requires_grad_(False)
-        .to(deconv.weight.device)
-    )
-
-    # Prepare filters
-    w_deconv = deconv.weight.clone().view(deconv.out_channels, -1)
-    w_bn = torch.diag(bn.weight.div(torch.sqrt(bn.eps + bn.running_var)))
-    fuseddconv.weight.copy_(torch.mm(w_bn, w_deconv).view(fuseddconv.weight.shape))
-
-    # Prepare spatial bias
-    b_conv = torch.zeros(deconv.weight.shape[1], device=deconv.weight.device) if deconv.bias is None else deconv.bias
-    b_bn = bn.bias - bn.weight.mul(bn.running_mean).div(torch.sqrt(bn.running_var + bn.eps))
-    fuseddconv.bias.copy_(torch.mm(w_bn, b_conv.reshape(-1, 1)).reshape(-1) + b_bn)
-
-    return fuseddconv
-
-
-def model_info(model, detailed=False, verbose=True, imgsz=640):
-    """
-    Model information.
-
-    imgsz may be int or list, i.e. imgsz=640 or imgsz=[640, 320].
-    """
-    if not verbose:
-        return
-    n_p = get_num_params(model)  # number of parameters
-    n_g = get_num_gradients(model)  # number of gradients
-    n_l = len(list(model.modules()))  # number of layers
-    if detailed:
-        LOGGER.info(
-            f"{'layer':>5} {'name':>40} {'gradient':>9} {'parameters':>12} {'shape':>20} {'mu':>10} {'sigma':>10}"
-        )
-        for i, (name, p) in enumerate(model.named_parameters()):
-            name = name.replace("module_list.", "")
-            LOGGER.info(
-                "%5g %40s %9s %12g %20s %10.3g %10.3g %10s"
-                % (i, name, p.requires_grad, p.numel(), list(p.shape), p.mean(), p.std(), p.dtype)
-            )
-
-    flops = get_flops(model, imgsz)
-    fused = " (fused)" if getattr(model, "is_fused", lambda: False)() else ""
-    fs = f", {flops:.1f} GFLOPs" if flops else ""
-    yaml_file = getattr(model, "yaml_file", "") or getattr(model, "yaml", {}).get("yaml_file", "")
-    model_name = Path(yaml_file).stem.replace("yolo", "YOLO") or "Model"
-    LOGGER.info(f"{model_name} summary{fused}: {n_l:,} layers, {n_p:,} parameters, {n_g:,} gradients{fs}")
-    return n_l, n_p, n_g, flops
-
-
-def get_num_params(model):
-    """Return the total number of parameters in a YOLO model."""
-    return sum(x.numel() for x in model.parameters())
-
-
-def get_num_gradients(model):
-    """Return the total number of parameters with gradients in a YOLO model."""
-    return sum(x.numel() for x in model.parameters() if x.requires_grad)
-
-
-def model_info_for_loggers(trainer):
-    """
-    Return model info dict with useful model information.
-
-    Example:
-        YOLOv8n info for loggers
-        ```python
-        results = {'model/parameters': 3151904,
-                   'model/GFLOPs': 8.746,
-                   'model/speed_ONNX(ms)': 41.244,
-                   'model/speed_TensorRT(ms)': 3.211,
-                   'model/speed_PyTorch(ms)': 18.755}
-        ```
-    """
-    if trainer.args.profile:  # profile ONNX and TensorRT times
-        from ultralytics.utils.benchmarks import ProfileModels
-
-        results = ProfileModels([trainer.last], device=trainer.device).profile()[0]
-        results.pop("model/name")
-    else:  # only return PyTorch times from most recent validation
-        results = {
-            "model/parameters": get_num_params(trainer.model),
-            "model/GFLOPs": round(get_flops(trainer.model), 3),
-        }
-    results["model/speed_PyTorch(ms)"] = round(trainer.validator.speed["inference"], 3)
-    return results
-
-
-def get_flops(model, imgsz=640):
-    """Return a YOLO model's FLOPs."""
-    if not thop:
-        return 0.0  # if not installed return 0.0 GFLOPs
-
-    try:
-        model = de_parallel(model)
-        p = next(model.parameters())
-        if not isinstance(imgsz, list):
-            imgsz = [imgsz, imgsz]  # expand if int/float
-        try:
-            # Use stride size for input tensor
-            stride = max(int(model.stride.max()), 32) if hasattr(model, "stride") else 32  # max stride
-            im = torch.empty((1, p.shape[1], stride, stride), device=p.device)  # input image in BCHW format
-            flops = thop.profile(deepcopy(model), inputs=[im], verbose=False)[0] / 1e9 * 2  # stride GFLOPs
-            return flops * imgsz[0] / stride * imgsz[1] / stride  # imgsz GFLOPs
-        except Exception:
-            # Use actual image size for input tensor (i.e. required for RTDETR models)
-            im = torch.empty((1, p.shape[1], *imgsz), device=p.device)  # input image in BCHW format
-            return thop.profile(deepcopy(model), inputs=[im], verbose=False)[0] / 1e9 * 2  # imgsz GFLOPs
-    except Exception:
-        return 0.0
-
-
-def get_flops_with_torch_profiler(model, imgsz=640):
-    """Compute model FLOPs (thop package alternative, but 2-10x slower unfortunately)."""
-    if not TORCH_2_0:  # torch profiler implemented in torch>=2.0
-        return 0.0
-    model = de_parallel(model)
-    p = next(model.parameters())
-    if not isinstance(imgsz, list):
-        imgsz = [imgsz, imgsz]  # expand if int/float
-    try:
-        # Use stride size for input tensor
-        stride = (max(int(model.stride.max()), 32) if hasattr(model, "stride") else 32) * 2  # max stride
-        im = torch.empty((1, p.shape[1], stride, stride), device=p.device)  # input image in BCHW format
-        with torch.profiler.profile(with_flops=True) as prof:
-            model(im)
-        flops = sum(x.flops for x in prof.key_averages()) / 1e9
-        flops = flops * imgsz[0] / stride * imgsz[1] / stride  # 640x640 GFLOPs
-    except Exception:
-        # Use actual image size for input tensor (i.e. required for RTDETR models)
-        im = torch.empty((1, p.shape[1], *imgsz), device=p.device)  # input image in BCHW format
-        with torch.profiler.profile(with_flops=True) as prof:
-            model(im)
-        flops = sum(x.flops for x in prof.key_averages()) / 1e9
-    return flops
-
-
-def initialize_weights(model):
-    """Initialize model weights to random values."""
-    for m in model.modules():
-        t = type(m)
-        if t is nn.Conv2d:
-            pass  # nn.init.kaiming_normal_(m.weight, mode='fan_out', nonlinearity='relu')
-        elif t is nn.BatchNorm2d:
-            m.eps = 1e-3
-            m.momentum = 0.03
-        elif t in {nn.Hardswish, nn.LeakyReLU, nn.ReLU, nn.ReLU6, nn.SiLU}:
-            m.inplace = True
-
-
-def scale_img(img, ratio=1.0, same_shape=False, gs=32):
-    """Scales and pads an image tensor of shape img(bs,3,y,x) based on given ratio and grid size gs, optionally
-    retaining the original shape.
-    """
-    if ratio == 1.0:
-        return img
-    h, w = img.shape[2:]
-    s = (int(h * ratio), int(w * ratio))  # new size
-    img = F.interpolate(img, size=s, mode="bilinear", align_corners=False)  # resize
-    if not same_shape:  # pad/crop img
-        h, w = (math.ceil(x * ratio / gs) * gs for x in (h, w))
-    return F.pad(img, [0, w - s[1], 0, h - s[0]], value=0.447)  # value = imagenet mean
-
-
-def copy_attr(a, b, include=(), exclude=()):
-    """Copies attributes from object 'b' to object 'a', with options to include/exclude certain attributes."""
-    for k, v in b.__dict__.items():
-        if (len(include) and k not in include) or k.startswith("_") or k in exclude:
-            continue
-        else:
-            setattr(a, k, v)
-
-
-def get_latest_opset():
-    """Return the second-most recent ONNX opset version supported by this version of PyTorch, adjusted for maturity."""
-    if TORCH_1_13:
-        # If the PyTorch>=1.13, dynamically compute the latest opset minus one using 'symbolic_opset'
-        return max(int(k[14:]) for k in vars(torch.onnx) if "symbolic_opset" in k) - 1
-    # Otherwise for PyTorch<=1.12 return the corresponding predefined opset
-    version = torch.onnx.producer_version.rsplit(".", 1)[0]  # i.e. '2.3'
-    return {"1.12": 15, "1.11": 14, "1.10": 13, "1.9": 12, "1.8": 12}.get(version, 12)
-
-
-def intersect_dicts(da, db, exclude=()):
-    """Returns a dictionary of intersecting keys with matching shapes, excluding 'exclude' keys, using da values."""
-    return {k: v for k, v in da.items() if k in db and all(x not in k for x in exclude) and v.shape == db[k].shape}
-
-
-def is_parallel(model):
-    """Returns True if model is of type DP or DDP."""
-    return isinstance(model, (nn.parallel.DataParallel, nn.parallel.DistributedDataParallel))
-
-
-def de_parallel(model):
-    """De-parallelize a model: returns single-GPU model if model is of type DP or DDP."""
-    return model.module if is_parallel(model) else model
-
-
-def one_cycle(y1=0.0, y2=1.0, steps=100):
-    """Returns a lambda function for sinusoidal ramp from y1 to y2 https://arxiv.org/pdf/1812.01187.pdf."""
-    return lambda x: max((1 - math.cos(x * math.pi / steps)) / 2, 0) * (y2 - y1) + y1
-
-
-def init_seeds(seed=0, deterministic=False):
-    """Initialize random number generator (RNG) seeds https://pytorch.org/docs/stable/notes/randomness.html."""
-    random.seed(seed)
-    np.random.seed(seed)
-    torch.manual_seed(seed)
-    torch.cuda.manual_seed(seed)
-    torch.cuda.manual_seed_all(seed)  # for Multi-GPU, exception safe
-    # torch.backends.cudnn.benchmark = True  # AutoBatch problem https://github.com/ultralytics/yolov5/issues/9287
-    if deterministic:
-        if TORCH_2_0:
-            torch.use_deterministic_algorithms(True, warn_only=True)  # warn if deterministic is not possible
-            torch.backends.cudnn.deterministic = True
-            os.environ["CUBLAS_WORKSPACE_CONFIG"] = ":4096:8"
-            os.environ["PYTHONHASHSEED"] = str(seed)
-        else:
-            LOGGER.warning("WARNING ⚠️ Upgrade to torch>=2.0.0 for deterministic training.")
-    else:
-        torch.use_deterministic_algorithms(False)
-        torch.backends.cudnn.deterministic = False
-
-
-class ModelEMA:
-    """
-    Updated Exponential Moving Average (EMA) from https://github.com/rwightman/pytorch-image-models. Keeps a moving
-    average of everything in the model state_dict (parameters and buffers)
-
-    For EMA details see https://www.tensorflow.org/api_docs/python/tf/train/ExponentialMovingAverage
-
-    To disable EMA set the `enabled` attribute to `False`.
-    """
-
-    def __init__(self, model, decay=0.9999, tau=2000, updates=0):
-        """Initialize EMA for 'model' with given arguments."""
-        self.ema = deepcopy(de_parallel(model)).eval()  # FP32 EMA
-        self.updates = updates  # number of EMA updates
-        self.decay = lambda x: decay * (1 - math.exp(-x / tau))  # decay exponential ramp (to help early epochs)
-        for p in self.ema.parameters():
-            p.requires_grad_(False)
-        self.enabled = True
-
-    def update(self, model):
-        """Update EMA parameters."""
-        if self.enabled:
-            self.updates += 1
-            d = self.decay(self.updates)
-
-            msd = de_parallel(model).state_dict()  # model state_dict
-            for k, v in self.ema.state_dict().items():
-                if v.dtype.is_floating_point:  # true for FP16 and FP32
-                    v *= d
-                    v += (1 - d) * msd[k].detach()
-                    # assert v.dtype == msd[k].dtype == torch.float32, f'{k}: EMA {v.dtype},  model {msd[k].dtype}'
-
-    def update_attr(self, model, include=(), exclude=("process_group", "reducer")):
-        """Updates attributes and saves stripped model with optimizer removed."""
-        if self.enabled:
-            copy_attr(self.ema, model, include, exclude)
-
-
-def strip_optimizer(f: Union[str, Path] = "best.pt", s: str = "") -> None:
-    """
-    Strip optimizer from 'f' to finalize training, optionally save as 's'.
-
-    Args:
-        f (str): file path to model to strip the optimizer from. Default is 'best.pt'.
-        s (str): file path to save the model with stripped optimizer to. If not provided, 'f' will be overwritten.
-
-    Returns:
-        None
-
-    Example:
-        ```python
-        from pathlib import Path
-        from ultralytics.utils.torch_utils import strip_optimizer
-
-        for f in Path('path/to/model/checkpoints').rglob('*.pt'):
-            strip_optimizer(f)
-        ```
-
-    Note:
-        Use `ultralytics.nn.torch_safe_load` for missing modules with `x = torch_safe_load(f)[0]`
-    """
-    try:
-        x = torch.load(f, map_location=torch.device("cpu"))
-        assert isinstance(x, dict), "checkpoint is not a Python dictionary"
-        assert "model" in x, "'model' missing from checkpoint"
-    except Exception as e:
-        LOGGER.warning(f"WARNING ⚠️ Skipping {f}, not a valid Ultralytics model: {e}")
-        return
-
-    updates = {
-        "date": datetime.now().isoformat(),
-        "version": __version__,
-        "license": "AGPL-3.0 License (https://ultralytics.com/license)",
-        "docs": "https://docs.ultralytics.com",
-    }
-
-    # Update model
-    if x.get("ema"):
-        x["model"] = x["ema"]  # replace model with EMA
-    if hasattr(x["model"], "args"):
-        x["model"].args = dict(x["model"].args)  # convert from IterableSimpleNamespace to dict
-    if hasattr(x["model"], "criterion"):
-        x["model"].criterion = None  # strip loss criterion
-    x["model"].half()  # to FP16
-    for p in x["model"].parameters():
-        p.requires_grad = False
-
-    # Update other keys
-    args = {**DEFAULT_CFG_DICT, **x.get("train_args", {})}  # combine args
-    for k in "optimizer", "best_fitness", "ema", "updates":  # keys
-        x[k] = None
-    x["epoch"] = -1
-    x["train_args"] = {k: v for k, v in args.items() if k in DEFAULT_CFG_KEYS}  # strip non-default keys
-    # x['model'].args = x['train_args']
-
-    # Save
-    torch.save({**updates, **x}, s or f, use_dill=False)  # combine dicts (prefer to the right)
-    mb = os.path.getsize(s or f) / 1e6  # file size
-    LOGGER.info(f"Optimizer stripped from {f},{f' saved as {s},' if s else ''} {mb:.1f}MB")
-
-
-def convert_optimizer_state_dict_to_fp16(state_dict):
-    """
-    Converts the state_dict of a given optimizer to FP16, focusing on the 'state' key for tensor conversions.
-
-    This method aims to reduce storage size without altering 'param_groups' as they contain non-tensor data.
-    """
-    for state in state_dict["state"].values():
-        for k, v in state.items():
-            if k != "step" and isinstance(v, torch.Tensor) and v.dtype is torch.float32:
-                state[k] = v.half()
-
-    return state_dict
-
-
-def profile(input, ops, n=10, device=None):
-    """
-    Ultralytics speed, memory and FLOPs profiler.
-
-    Example:
-        ```python
-        from ultralytics.utils.torch_utils import profile
-
-        input = torch.randn(16, 3, 640, 640)
-        m1 = lambda x: x * torch.sigmoid(x)
-        m2 = nn.SiLU()
-        profile(input, [m1, m2], n=100)  # profile over 100 iterations
-        ```
-    """
-    results = []
-    if not isinstance(device, torch.device):
-        device = select_device(device)
-    LOGGER.info(
-        f"{'Params':>12s}{'GFLOPs':>12s}{'GPU_mem (GB)':>14s}{'forward (ms)':>14s}{'backward (ms)':>14s}"
-        f"{'input':>24s}{'output':>24s}"
-    )
-
-    for x in input if isinstance(input, list) else [input]:
-        x = x.to(device)
-        x.requires_grad = True
-        for m in ops if isinstance(ops, list) else [ops]:
-            m = m.to(device) if hasattr(m, "to") else m  # device
-            m = m.half() if hasattr(m, "half") and isinstance(x, torch.Tensor) and x.dtype is torch.float16 else m
-            tf, tb, t = 0, 0, [0, 0, 0]  # dt forward, backward
-            try:
-                flops = thop.profile(m, inputs=[x], verbose=False)[0] / 1e9 * 2 if thop else 0  # GFLOPs
-            except Exception:
-                flops = 0
-
-            try:
-                for _ in range(n):
-                    t[0] = time_sync()
-                    y = m(x)
-                    t[1] = time_sync()
-                    try:
-                        (sum(yi.sum() for yi in y) if isinstance(y, list) else y).sum().backward()
-                        t[2] = time_sync()
-                    except Exception:  # no backward method
-                        # print(e)  # for debug
-                        t[2] = float("nan")
-                    tf += (t[1] - t[0]) * 1000 / n  # ms per op forward
-                    tb += (t[2] - t[1]) * 1000 / n  # ms per op backward
-                mem = torch.cuda.memory_reserved() / 1e9 if torch.cuda.is_available() else 0  # (GB)
-                s_in, s_out = (tuple(x.shape) if isinstance(x, torch.Tensor) else "list" for x in (x, y))  # shapes
-                p = sum(x.numel() for x in m.parameters()) if isinstance(m, nn.Module) else 0  # parameters
-                LOGGER.info(f"{p:12}{flops:12.4g}{mem:>14.3f}{tf:14.4g}{tb:14.4g}{str(s_in):>24s}{str(s_out):>24s}")
-                results.append([p, flops, mem, tf, tb, s_in, s_out])
-            except Exception as e:
-                LOGGER.info(e)
-                results.append(None)
-            gc.collect()  # attempt to free unused memory
-            torch.cuda.empty_cache()
-    return results
-
-
-class EarlyStopping:
-    """Early stopping class that stops training when a specified number of epochs have passed without improvement."""
-
-    def __init__(self, patience=50):
-        """
-        Initialize early stopping object.
-
-        Args:
-            patience (int, optional): Number of epochs to wait after fitness stops improving before stopping.
-        """
-        self.best_fitness = 0.0  # i.e. mAP
-        self.best_epoch = 0
-        self.patience = patience or float("inf")  # epochs to wait after fitness stops improving to stop
-        self.possible_stop = False  # possible stop may occur next epoch
-
-    def __call__(self, epoch, fitness):
-        """
-        Check whether to stop training.
-
-        Args:
-            epoch (int): Current epoch of training
-            fitness (float): Fitness value of current epoch
-
-        Returns:
-            (bool): True if training should stop, False otherwise
-        """
-        if fitness is None:  # check if fitness=None (happens when val=False)
-            return False
-
-        if fitness >= self.best_fitness:  # >= 0 to allow for early zero-fitness stage of training
-            self.best_epoch = epoch
-            self.best_fitness = fitness
-        delta = epoch - self.best_epoch  # epochs without improvement
-        self.possible_stop = delta >= (self.patience - 1)  # possible stop may occur next epoch
-        stop = delta >= self.patience  # stop training if patience exceeded
-        if stop:
-            prefix = colorstr("EarlyStopping: ")
-            LOGGER.info(
-                f"{prefix}Training stopped early as no improvement observed in last {self.patience} epochs. "
-                f"Best results observed at epoch {self.best_epoch}, best model saved as best.pt.\n"
-                f"To update EarlyStopping(patience={self.patience}) pass a new patience value, "
-                f"i.e. `patience=300` or use `patience=0` to disable EarlyStopping."
-            )
-        return stop
->>>>>>> 9f22f451
+        return stop