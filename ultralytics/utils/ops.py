--- conflicted
+++ resolved
@@ -530,8 +530,6 @@
     is_torch = isinstance(x, torch.Tensor)
     points = x.cpu().numpy() if is_torch else x
     points = points.reshape(len(x), -1, 2)
-    rboxes = []
-<<<<<<< HEAD
 
     rboxes = [cv2.minAreaRect(pts) for pts in points]
     rboxes = [[rbox[0][0], rbox[0][1], rbox[1][0], rbox[1][1], rbox[2]] for rbox in rboxes]
@@ -543,14 +541,6 @@
         np.array(rboxes, dtype=points.dtype)
     rboxes[:, 4] *= np.pi / 180  # degrees to radians
     return rboxes
-=======
-    for pts in points:
-        # NOTE: Use cv2.minAreaRect to get accurate xywhr,
-        # especially some objects are cut off by augmentations in dataloader.
-        (cx, cy), (w, h), angle = cv2.minAreaRect(pts)
-        rboxes.append([cx, cy, w, h, angle / 180 * np.pi])
-    return torch.tensor(rboxes, device=x.device, dtype=x.dtype) if is_torch else np.asarray(rboxes)
->>>>>>> 5376b1a4
 
 
 def xywhr2xyxyxyxy(x):
