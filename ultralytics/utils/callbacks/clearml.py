--- conflicted
+++ resolved
@@ -87,13 +87,8 @@
     """Logs debug samples for the first epoch of YOLO training and report current training progress."""
     if task := Task.current_task():
         # Log debug samples
-<<<<<<< HEAD
         if trainer.epoch == 1 and not trainer.args.privacy_mode:
-            _log_debug_samples(sorted(trainer.save_dir.glob('train_batch*.jpg')), 'Mosaic')
-=======
-        if trainer.epoch == 1:
             _log_debug_samples(sorted(trainer.save_dir.glob("train_batch*.jpg")), "Mosaic")
->>>>>>> 2881cda4
         # Report the current training progress
         for k, v in trainer.label_loss_items(trainer.tloss, prefix="train").items():
             task.get_logger().report_scalar("train", k, v, iteration=trainer.epoch)
