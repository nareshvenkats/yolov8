--- conflicted
+++ resolved
@@ -110,20 +110,8 @@
                 filename = model.ckpt_path or model.cfg
                 exported_model = model  # PyTorch format
             else:
-<<<<<<< HEAD
-                filename = model.export(imgsz=imgsz,
-                                        format=format,
-                                        half=half,
-                                        int8=int8,
-                                        device=device,
-                                        verbose=False,
-                                        separate_outputs=separate_outputs,
-                                        export_hw_optimized=export_hw_optimized)
-                export = YOLO(filename, task=model.task)
-=======
                 filename = model.export(imgsz=imgsz, format=format, half=half, int8=int8, device=device, verbose=False)
                 exported_model = YOLO(filename, task=model.task)
->>>>>>> e7401f58
                 assert suffix in str(filename), 'export failed'
             emoji = '❎'  # indicates export succeeded
 
@@ -131,26 +119,11 @@
             assert model.task != 'pose' or i != 7, 'GraphDef Pose inference is not supported'
             assert i not in (9, 10), 'inference not supported'  # Edge TPU and TF.js are unsupported
             assert i != 5 or platform.system() == 'Darwin', 'inference only supported on macOS>=10.13'  # CoreML
-<<<<<<< HEAD
-            export.predict(ASSETS / 'bus.jpg', imgsz=imgsz, device=device, half=half, separate_outputs=separate_outputs)
-=======
             exported_model.predict(ASSETS / 'bus.jpg', imgsz=imgsz, device=device, half=half)
->>>>>>> e7401f58
 
             # Validate
             data = data or TASK2DATA[model.task]  # task to dataset, i.e. coco8.yaml for task=detect
             key = TASK2METRIC[model.task]  # task to metric, i.e. metrics/mAP50-95(B) for task=detect
-<<<<<<< HEAD
-            results = export.val(data=data,
-                                 batch=1,
-                                 imgsz=imgsz,
-                                 plots=False,
-                                 device=device,
-                                 half=half,
-                                 int8=int8,
-                                 separate_outputs=separate_outputs,
-                                 verbose=False)
-=======
             results = exported_model.val(data=data,
                                          batch=1,
                                          imgsz=imgsz,
@@ -159,7 +132,6 @@
                                          half=half,
                                          int8=int8,
                                          verbose=False)
->>>>>>> e7401f58
             metric, speed = results.results_dict[key], results.speed['inference']
             y.append([name, '✅', round(file_size(filename), 1), round(metric, 4), round(speed, 2)])
         except Exception as e:
