--- conflicted
+++ resolved
@@ -1,4 +1,3 @@
-<<<<<<< HEAD
 # Ultralytics YOLO 🚀, AGPL-3.0 license
 
 import os
@@ -69,7 +68,11 @@
     def init_metrics(self, model):
         """Initialize evaluation metrics for YOLO."""
         val = self.data.get(self.args.split, "")  # validation path
-        self.is_coco = isinstance(val, str) and "coco" in val and val.endswith(f"{os.sep}val2017.txt")  # is COCO
+        self.is_coco = (
+            isinstance(val, str)
+            and "coco" in val
+            and (val.endswith(f"{os.sep}val2017.txt") or val.endswith(f"{os.sep}test-dev2017.txt"))
+        )  # is COCO
         self.is_lvis = isinstance(val, str) and "lvis" in val and not self.is_coco  # is LVIS
         self.class_map = converter.coco80_to_coco91_class() if self.is_coco else list(range(len(model.names)))
         self.args.save_json |= (self.is_coco or self.is_lvis) and not self.training  # run on final val if training COCO
@@ -94,7 +97,7 @@
             self.args.iou,
             labels=self.lb,
             multi_label=True,
-            agnostic=self.args.single_cls,
+            agnostic=self.args.single_cls or self.args.agnostic_nms,
             max_det=self.args.max_det,
         )
 
@@ -161,8 +164,12 @@
             if self.args.save_json:
                 self.pred_to_json(predn, batch["im_file"][si])
             if self.args.save_txt:
-                file = self.save_dir / "labels" / f'{Path(batch["im_file"][si]).stem}.txt'
-                self.save_one_txt(predn, self.args.save_conf, pbatch["ori_shape"], file)
+                self.save_one_txt(
+                    predn,
+                    self.args.save_conf,
+                    pbatch["ori_shape"],
+                    self.save_dir / "labels" / f'{Path(batch["im_file"][si]).stem}.txt',
+                )
 
     def finalize_metrics(self, *args, **kwargs):
         """Set final values for metrics speed and confusion matrix."""
@@ -262,12 +269,14 @@
 
     def save_one_txt(self, predn, save_conf, shape, file):
         """Save YOLO detections to a txt file in normalized coordinates in a specific format."""
-        gn = torch.tensor(shape)[[1, 0, 1, 0]]  # normalization gain whwh
-        for *xyxy, conf, cls in predn.tolist():
-            xywh = (ops.xyxy2xywh(torch.tensor(xyxy).view(1, 4)) / gn).view(-1).tolist()  # normalized xywh
-            line = (cls, *xywh, conf) if save_conf else (cls, *xywh)  # label format
-            with open(file, "a") as f:
-                f.write(("%g " * len(line)).rstrip() % line + "\n")
+        from ultralytics.engine.results import Results
+
+        Results(
+            np.zeros((shape[0], shape[1]), dtype=np.uint8),
+            path=None,
+            names=self.names,
+            boxes=predn[:, :6],
+        ).save_txt(file, save_conf=save_conf)
 
     def pred_to_json(self, predn, filename):
         """Serialize YOLO predictions to COCO json format."""
@@ -326,344 +335,4 @@
                 )
             except Exception as e:
                 LOGGER.warning(f"{pkg} unable to run: {e}")
-        return stats
-=======
-# Ultralytics YOLO 🚀, AGPL-3.0 license
-
-import os
-from pathlib import Path
-
-import numpy as np
-import torch
-
-from ultralytics.data import build_dataloader, build_yolo_dataset, converter
-from ultralytics.engine.validator import BaseValidator
-from ultralytics.utils import LOGGER, ops
-from ultralytics.utils.checks import check_requirements
-from ultralytics.utils.metrics import ConfusionMatrix, DetMetrics, box_iou
-from ultralytics.utils.plotting import output_to_target, plot_images
-
-
-class DetectionValidator(BaseValidator):
-    """
-    A class extending the BaseValidator class for validation based on a detection model.
-
-    Example:
-        ```python
-        from ultralytics.models.yolo.detect import DetectionValidator
-
-        args = dict(model='yolov8n.pt', data='coco8.yaml')
-        validator = DetectionValidator(args=args)
-        validator()
-        ```
-    """
-
-    def __init__(self, dataloader=None, save_dir=None, pbar=None, args=None, _callbacks=None):
-        """Initialize detection model with necessary variables and settings."""
-        super().__init__(dataloader, save_dir, pbar, args, _callbacks)
-        self.nt_per_class = None
-        self.nt_per_image = None
-        self.is_coco = False
-        self.is_lvis = False
-        self.class_map = None
-        self.args.task = "detect"
-        self.metrics = DetMetrics(save_dir=self.save_dir, on_plot=self.on_plot)
-        self.iouv = torch.linspace(0.5, 0.95, 10)  # IoU vector for mAP@0.5:0.95
-        self.niou = self.iouv.numel()
-        self.lb = []  # for autolabelling
-        if self.args.save_hybrid:
-            LOGGER.warning(
-                "WARNING ⚠️ 'save_hybrid=True' will append ground truth to predictions for autolabelling.\n"
-                "WARNING ⚠️ 'save_hybrid=True' will cause incorrect mAP.\n"
-            )
-
-    def preprocess(self, batch):
-        """Preprocesses batch of images for YOLO training."""
-        batch["img"] = batch["img"].to(self.device, non_blocking=True)
-        batch["img"] = (batch["img"].half() if self.args.half else batch["img"].float()) / 255
-        for k in ["batch_idx", "cls", "bboxes"]:
-            batch[k] = batch[k].to(self.device)
-
-        if self.args.save_hybrid:
-            height, width = batch["img"].shape[2:]
-            nb = len(batch["img"])
-            bboxes = batch["bboxes"] * torch.tensor((width, height, width, height), device=self.device)
-            self.lb = [
-                torch.cat([batch["cls"][batch["batch_idx"] == i], bboxes[batch["batch_idx"] == i]], dim=-1)
-                for i in range(nb)
-            ]
-
-        return batch
-
-    def init_metrics(self, model):
-        """Initialize evaluation metrics for YOLO."""
-        val = self.data.get(self.args.split, "")  # validation path
-        self.is_coco = (
-            isinstance(val, str)
-            and "coco" in val
-            and (val.endswith(f"{os.sep}val2017.txt") or val.endswith(f"{os.sep}test-dev2017.txt"))
-        )  # is COCO
-        self.is_lvis = isinstance(val, str) and "lvis" in val and not self.is_coco  # is LVIS
-        self.class_map = converter.coco80_to_coco91_class() if self.is_coco else list(range(len(model.names)))
-        self.args.save_json |= (self.is_coco or self.is_lvis) and not self.training  # run on final val if training COCO
-        self.names = model.names
-        self.nc = len(model.names)
-        self.metrics.names = self.names
-        self.metrics.plot = self.args.plots
-        self.confusion_matrix = ConfusionMatrix(nc=self.nc, conf=self.args.conf)
-        self.seen = 0
-        self.jdict = []
-        self.stats = dict(tp=[], conf=[], pred_cls=[], target_cls=[], target_img=[])
-
-    def get_desc(self):
-        """Return a formatted string summarizing class metrics of YOLO model."""
-        return ("%22s" + "%11s" * 6) % ("Class", "Images", "Instances", "Box(P", "R", "mAP50", "mAP50-95)")
-
-    def postprocess(self, preds):
-        """Apply Non-maximum suppression to prediction outputs."""
-        return ops.non_max_suppression(
-            preds,
-            self.args.conf,
-            self.args.iou,
-            labels=self.lb,
-            multi_label=True,
-            agnostic=self.args.single_cls or self.args.agnostic_nms,
-            max_det=self.args.max_det,
-        )
-
-    def _prepare_batch(self, si, batch):
-        """Prepares a batch of images and annotations for validation."""
-        idx = batch["batch_idx"] == si
-        cls = batch["cls"][idx].squeeze(-1)
-        bbox = batch["bboxes"][idx]
-        ori_shape = batch["ori_shape"][si]
-        imgsz = batch["img"].shape[2:]
-        ratio_pad = batch["ratio_pad"][si]
-        if len(cls):
-            bbox = ops.xywh2xyxy(bbox) * torch.tensor(imgsz, device=self.device)[[1, 0, 1, 0]]  # target boxes
-            ops.scale_boxes(imgsz, bbox, ori_shape, ratio_pad=ratio_pad)  # native-space labels
-        return {"cls": cls, "bbox": bbox, "ori_shape": ori_shape, "imgsz": imgsz, "ratio_pad": ratio_pad}
-
-    def _prepare_pred(self, pred, pbatch):
-        """Prepares a batch of images and annotations for validation."""
-        predn = pred.clone()
-        ops.scale_boxes(
-            pbatch["imgsz"], predn[:, :4], pbatch["ori_shape"], ratio_pad=pbatch["ratio_pad"]
-        )  # native-space pred
-        return predn
-
-    def update_metrics(self, preds, batch):
-        """Metrics."""
-        for si, pred in enumerate(preds):
-            self.seen += 1
-            npr = len(pred)
-            stat = dict(
-                conf=torch.zeros(0, device=self.device),
-                pred_cls=torch.zeros(0, device=self.device),
-                tp=torch.zeros(npr, self.niou, dtype=torch.bool, device=self.device),
-            )
-            pbatch = self._prepare_batch(si, batch)
-            cls, bbox = pbatch.pop("cls"), pbatch.pop("bbox")
-            nl = len(cls)
-            stat["target_cls"] = cls
-            stat["target_img"] = cls.unique()
-            if npr == 0:
-                if nl:
-                    for k in self.stats.keys():
-                        self.stats[k].append(stat[k])
-                    if self.args.plots:
-                        self.confusion_matrix.process_batch(detections=None, gt_bboxes=bbox, gt_cls=cls)
-                continue
-
-            # Predictions
-            if self.args.single_cls:
-                pred[:, 5] = 0
-            predn = self._prepare_pred(pred, pbatch)
-            stat["conf"] = predn[:, 4]
-            stat["pred_cls"] = predn[:, 5]
-
-            # Evaluate
-            if nl:
-                stat["tp"] = self._process_batch(predn, bbox, cls)
-                if self.args.plots:
-                    self.confusion_matrix.process_batch(predn, bbox, cls)
-            for k in self.stats.keys():
-                self.stats[k].append(stat[k])
-
-            # Save
-            if self.args.save_json:
-                self.pred_to_json(predn, batch["im_file"][si])
-            if self.args.save_txt:
-                self.save_one_txt(
-                    predn,
-                    self.args.save_conf,
-                    pbatch["ori_shape"],
-                    self.save_dir / "labels" / f'{Path(batch["im_file"][si]).stem}.txt',
-                )
-
-    def finalize_metrics(self, *args, **kwargs):
-        """Set final values for metrics speed and confusion matrix."""
-        self.metrics.speed = self.speed
-        self.metrics.confusion_matrix = self.confusion_matrix
-
-    def get_stats(self):
-        """Returns metrics statistics and results dictionary."""
-        stats = {k: torch.cat(v, 0).cpu().numpy() for k, v in self.stats.items()}  # to numpy
-        self.nt_per_class = np.bincount(stats["target_cls"].astype(int), minlength=self.nc)
-        self.nt_per_image = np.bincount(stats["target_img"].astype(int), minlength=self.nc)
-        stats.pop("target_img", None)
-        if len(stats) and stats["tp"].any():
-            self.metrics.process(**stats)
-        return self.metrics.results_dict
-
-    def print_results(self):
-        """Prints training/validation set metrics per class."""
-        pf = "%22s" + "%11i" * 2 + "%11.3g" * len(self.metrics.keys)  # print format
-        LOGGER.info(pf % ("all", self.seen, self.nt_per_class.sum(), *self.metrics.mean_results()))
-        if self.nt_per_class.sum() == 0:
-            LOGGER.warning(f"WARNING ⚠️ no labels found in {self.args.task} set, can not compute metrics without labels")
-
-        # Print results per class
-        if self.args.verbose and not self.training and self.nc > 1 and len(self.stats):
-            for i, c in enumerate(self.metrics.ap_class_index):
-                LOGGER.info(
-                    pf % (self.names[c], self.nt_per_image[c], self.nt_per_class[c], *self.metrics.class_result(i))
-                )
-
-        if self.args.plots:
-            for normalize in True, False:
-                self.confusion_matrix.plot(
-                    save_dir=self.save_dir, names=self.names.values(), normalize=normalize, on_plot=self.on_plot
-                )
-
-    def _process_batch(self, detections, gt_bboxes, gt_cls):
-        """
-        Return correct prediction matrix.
-
-        Args:
-            detections (torch.Tensor): Tensor of shape (N, 6) representing detections where each detection is
-                (x1, y1, x2, y2, conf, class).
-            gt_bboxes (torch.Tensor): Tensor of shape (M, 4) representing ground-truth bounding box coordinates. Each
-                bounding box is of the format: (x1, y1, x2, y2).
-            gt_cls (torch.Tensor): Tensor of shape (M,) representing target class indices.
-
-        Returns:
-            (torch.Tensor): Correct prediction matrix of shape (N, 10) for 10 IoU levels.
-
-        Note:
-            The function does not return any value directly usable for metrics calculation. Instead, it provides an
-            intermediate representation used for evaluating predictions against ground truth.
-        """
-        iou = box_iou(gt_bboxes, detections[:, :4])
-        return self.match_predictions(detections[:, 5], gt_cls, iou)
-
-    def build_dataset(self, img_path, mode="val", batch=None):
-        """
-        Build YOLO Dataset.
-
-        Args:
-            img_path (str): Path to the folder containing images.
-            mode (str): `train` mode or `val` mode, users are able to customize different augmentations for each mode.
-            batch (int, optional): Size of batches, this is for `rect`. Defaults to None.
-        """
-        return build_yolo_dataset(self.args, img_path, batch, self.data, mode=mode, stride=self.stride)
-
-    def get_dataloader(self, dataset_path, batch_size):
-        """Construct and return dataloader."""
-        dataset = self.build_dataset(dataset_path, batch=batch_size, mode="val")
-        return build_dataloader(dataset, batch_size, self.args.workers, shuffle=False, rank=-1)  # return dataloader
-
-    def plot_val_samples(self, batch, ni):
-        """Plot validation image samples."""
-        plot_images(
-            batch["img"],
-            batch["batch_idx"],
-            batch["cls"].squeeze(-1),
-            batch["bboxes"],
-            paths=batch["im_file"],
-            fname=self.save_dir / f"val_batch{ni}_labels.jpg",
-            names=self.names,
-            on_plot=self.on_plot,
-        )
-
-    def plot_predictions(self, batch, preds, ni):
-        """Plots predicted bounding boxes on input images and saves the result."""
-        plot_images(
-            batch["img"],
-            *output_to_target(preds, max_det=self.args.max_det),
-            paths=batch["im_file"],
-            fname=self.save_dir / f"val_batch{ni}_pred.jpg",
-            names=self.names,
-            on_plot=self.on_plot,
-        )  # pred
-
-    def save_one_txt(self, predn, save_conf, shape, file):
-        """Save YOLO detections to a txt file in normalized coordinates in a specific format."""
-        from ultralytics.engine.results import Results
-
-        Results(
-            np.zeros((shape[0], shape[1]), dtype=np.uint8),
-            path=None,
-            names=self.names,
-            boxes=predn[:, :6],
-        ).save_txt(file, save_conf=save_conf)
-
-    def pred_to_json(self, predn, filename):
-        """Serialize YOLO predictions to COCO json format."""
-        stem = Path(filename).stem
-        image_id = int(stem) if stem.isnumeric() else stem
-        box = ops.xyxy2xywh(predn[:, :4])  # xywh
-        box[:, :2] -= box[:, 2:] / 2  # xy center to top-left corner
-        for p, b in zip(predn.tolist(), box.tolist()):
-            self.jdict.append(
-                {
-                    "image_id": image_id,
-                    "category_id": self.class_map[int(p[5])]
-                    + (1 if self.is_lvis else 0),  # index starts from 1 if it's lvis
-                    "bbox": [round(x, 3) for x in b],
-                    "score": round(p[4], 5),
-                }
-            )
-
-    def eval_json(self, stats):
-        """Evaluates YOLO output in JSON format and returns performance statistics."""
-        if self.args.save_json and (self.is_coco or self.is_lvis) and len(self.jdict):
-            pred_json = self.save_dir / "predictions.json"  # predictions
-            anno_json = (
-                self.data["path"]
-                / "annotations"
-                / ("instances_val2017.json" if self.is_coco else f"lvis_v1_{self.args.split}.json")
-            )  # annotations
-            pkg = "pycocotools" if self.is_coco else "lvis"
-            LOGGER.info(f"\nEvaluating {pkg} mAP using {pred_json} and {anno_json}...")
-            try:  # https://github.com/cocodataset/cocoapi/blob/master/PythonAPI/pycocoEvalDemo.ipynb
-                for x in pred_json, anno_json:
-                    assert x.is_file(), f"{x} file not found"
-                check_requirements("pycocotools>=2.0.6" if self.is_coco else "lvis>=0.5.3")
-                if self.is_coco:
-                    from pycocotools.coco import COCO  # noqa
-                    from pycocotools.cocoeval import COCOeval  # noqa
-
-                    anno = COCO(str(anno_json))  # init annotations api
-                    pred = anno.loadRes(str(pred_json))  # init predictions api (must pass string, not Path)
-                    val = COCOeval(anno, pred, "bbox")
-                else:
-                    from lvis import LVIS, LVISEval
-
-                    anno = LVIS(str(anno_json))  # init annotations api
-                    pred = anno._load_json(str(pred_json))  # init predictions api (must pass string, not Path)
-                    val = LVISEval(anno, pred, "bbox")
-                val.params.imgIds = [int(Path(x).stem) for x in self.dataloader.dataset.im_files]  # images to eval
-                val.evaluate()
-                val.accumulate()
-                val.summarize()
-                if self.is_lvis:
-                    val.print_results()  # explicitly call print_results
-                # update mAP50-95 and mAP50
-                stats[self.metrics.keys[-1]], stats[self.metrics.keys[-2]] = (
-                    val.stats[:2] if self.is_coco else [val.results["AP50"], val.results["AP"]]
-                )
-            except Exception as e:
-                LOGGER.warning(f"{pkg} unable to run: {e}")
-        return stats
->>>>>>> 9f22f451
+        return stats