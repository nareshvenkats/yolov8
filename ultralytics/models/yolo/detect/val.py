--- conflicted
+++ resolved
@@ -94,14 +94,6 @@
         )
 
     def _prepare_batch(self, si, batch):
-<<<<<<< HEAD
-        idx = batch["batch_idx"] == si
-        cls = batch["cls"][idx].squeeze(-1)
-        bbox = batch["bboxes"][idx]
-        ori_shape = batch["ori_shape"][si]
-        imgsz = batch["img"].shape[2:]
-        ratio_pad = batch["ratio_pad"][si]
-=======
         """Prepares a batch of images and annotations for validation."""
         idx = batch['batch_idx'] == si
         cls = batch['cls'][idx].squeeze(-1)
@@ -109,7 +101,6 @@
         ori_shape = batch['ori_shape'][si]
         imgsz = batch['img'].shape[2:]
         ratio_pad = batch['ratio_pad'][si]
->>>>>>> a92adf82
         if len(cls):
             bbox = ops.xywh2xyxy(bbox) * torch.tensor(imgsz, device=self.device)[[1, 0, 1, 0]]  # target boxes
             ops.scale_boxes(imgsz, bbox, ori_shape, ratio_pad=ratio_pad)  # native-space labels
