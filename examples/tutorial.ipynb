{
  "cells": [
    {
      "cell_type": "markdown",
      "metadata": {
        "id": "t6MPjfT5NrKQ"
      },
      "source": [
        "<div align=\"center\">\n",
        "\n",
        "  <a href=\"https://ultralytics.com/yolov8\" target=\"_blank\">\n",
        "    <img width=\"1024\", src=\"https://raw.githubusercontent.com/ultralytics/assets/main/yolov8/banner-yolov8.png\"></a>\n",
        "\n",
        "\n",
        "<br>\n",
        "  <a href=\"https://console.paperspace.com/github/ultralytics/ultralytics\"><img src=\"https://assets.paperspace.io/img/gradient-badge.svg\" alt=\"Run on Gradient\"/></a>\n",
        "  <a href=\"https://colab.research.google.com/github/ultralytics/ultralytics/blob/main/examples/tutorial.ipynb\"><img src=\"https://colab.research.google.com/assets/colab-badge.svg\" alt=\"Open In Colab\"></a>\n",
        "  <a href=\"https://www.kaggle.com/ultralytics/yolov8\"><img src=\"https://kaggle.com/static/images/open-in-kaggle.svg\" alt=\"Open In Kaggle\"></a>\n",
        "<br>\n",
        "\n",
        "Welcome to the Ultralytics YOLOv8 🚀 notebook! <a href=\"https://github.com/ultralytics/ultralytics\">YOLOv8</a> is the latest version of the YOLO (You Only Look Once) AI models developed by <a href=\"https://ultralytics.com\">Ultralytics</a>. This notebook serves as the starting point for exploring the various resources available to help you get started with YOLOv8 and understand its features and capabilities.\n",
        "\n",
        "YOLOv8 models are fast, accurate, and easy to use, making them ideal for various object detection and image segmentation tasks. They can be trained on large datasets and run on diverse hardware platforms, from CPUs to GPUs.\n",
        "\n",
        "We hope that the resources in this notebook will help you get the most out of YOLOv8. Please browse the YOLOv8 <a href=\"https://docs.ultralytics.com/\">Docs</a> for details, raise an issue on <a href=\"https://github.com/ultralytics/ultralytics\">GitHub</a> for support, and join our <a href=\"https://discord.gg/n6cFeSPZdD\">Discord</a> community for questions and discussions!\n",
        "\n",
        "</div>"
      ]
    },
    {
      "cell_type": "markdown",
      "metadata": {
        "id": "7mGmQbAO5pQb"
      },
      "source": [
        "# Setup\n",
        "\n",
        "Pip install `ultralytics` and [dependencies](https://github.com/ultralytics/ultralytics/blob/main/requirements.txt) and check software and hardware."
      ]
    },
    {
      "cell_type": "code",
      "execution_count": 1,
      "metadata": {
        "colab": {
          "base_uri": "https://localhost:8080/"
        },
        "id": "wbvMlHd_QwMG",
        "outputId": "ea235da2-8fb5-4094-9dc2-8523d0800a22",
        "vscode": {
          "languageId": "python"
        }
      },
<<<<<<< HEAD
=======
      "source": [
        "%pip install ultralytics\n",
        "import ultralytics\n",
        "ultralytics.checks()"
      ],
      "execution_count": null,
>>>>>>> 1cb92d7f
      "outputs": [
        {
          "name": "stderr",
          "output_type": "stream",
          "text": [
            "Ultralytics YOLOv8.0.57 🚀 Python-3.9.16 torch-1.13.1+cu116 CUDA:0 (Tesla T4, 15102MiB)\n",
            "Setup complete ✅ (2 CPUs, 12.7 GB RAM, 25.9/166.8 GB disk)\n"
          ]
        }
      ],
      "source": [
        "%pip install ultralytics\n",
        "import ultralytics\n",
        "ultralytics.checks()"
      ]
    },
    {
      "cell_type": "markdown",
      "metadata": {
        "id": "4JnkELT0cIJg"
      },
      "source": [
        "# 1. Predict\n",
        "\n",
        "YOLOv8 may be used directly in the Command Line Interface (CLI) with a `yolo` command for a variety of tasks and modes and accepts additional arguments, i.e. `imgsz=640`. See a full list of available `yolo` [arguments](https://docs.ultralytics.com/usage/cfg/) and other details in the [YOLOv8 Predict Docs](https://docs.ultralytics.com/modes/train/).\n"
      ]
    },
    {
      "cell_type": "code",
      "execution_count": 3,
      "metadata": {
        "colab": {
          "base_uri": "https://localhost:8080/"
        },
        "id": "zR9ZbuQCH7FX",
        "outputId": "fe0a5a26-3bcc-4c1f-e688-cae00ee5b958",
        "vscode": {
          "languageId": "python"
        }
      },
<<<<<<< HEAD
=======
      "source": [
        "# Run inference on an image with YOLOv8n\n",
        "!yolo predict model=yolov8n.pt source='https://ultralytics.com/images/zidane.jpg'"
      ],
      "execution_count": null,
>>>>>>> 1cb92d7f
      "outputs": [
        {
          "name": "stdout",
          "output_type": "stream",
          "text": [
            "Ultralytics YOLOv8.0.57 🚀 Python-3.9.16 torch-1.13.1+cu116 CUDA:0 (Tesla T4, 15102MiB)\n",
            "YOLOv8n summary (fused): 168 layers, 3151904 parameters, 0 gradients, 8.7 GFLOPs\n",
            "\n",
            "Found https://ultralytics.com/images/zidane.jpg locally at zidane.jpg\n",
            "image 1/1 /content/zidane.jpg: 384x640 2 persons, 1 tie, 14.3ms\n",
            "Speed: 0.5ms preprocess, 14.3ms inference, 1.8ms postprocess per image at shape (1, 3, 640, 640)\n"
          ]
        }
      ],
      "source": [
        "# Run inference on an image with YOLOv8n\n",
        "!yolo predict model=yolov8n.pt source='https://ultralytics.com/images/zidane.jpg'"
      ]
    },
    {
      "cell_type": "markdown",
      "metadata": {
        "id": "hkAzDWJ7cWTr"
      },
      "source": [
        "&nbsp;&nbsp;&nbsp;&nbsp;&nbsp;&nbsp;&nbsp;&nbsp;\n",
        "<img align=\"left\" src=\"https://user-images.githubusercontent.com/26833433/212889447-69e5bdf1-5800-4e29-835e-2ed2336dede2.jpg\" width=\"600\">"
      ]
    },
    {
      "cell_type": "markdown",
      "metadata": {
        "id": "0eq1SMWl6Sfn"
      },
      "source": [
        "# 2. Val\n",
        "Validate a model's accuracy on the [COCO](https://cocodataset.org/#home) dataset's `val` or `test` splits. The latest YOLOv8 [models](https://github.com/ultralytics/ultralytics#models) are downloaded automatically the first time they are used. See [YOLOv8 Val Docs](https://docs.ultralytics.com/modes/val/) for more information."
      ]
    },
    {
      "cell_type": "code",
      "execution_count": null,
      "metadata": {
        "id": "WQPtK1QYVaD_",
        "vscode": {
          "languageId": "python"
        }
      },
      "outputs": [],
      "source": [
        "# Download COCO val\n",
        "import torch\n",
        "torch.hub.download_url_to_file('https://ultralytics.com/assets/coco2017val.zip', 'tmp.zip')  # download (780M - 5000 images)\n",
        "!unzip -q tmp.zip -d datasets && rm tmp.zip  # unzip"
      ]
    },
    {
      "cell_type": "code",
      "execution_count": 4,
      "metadata": {
        "colab": {
          "base_uri": "https://localhost:8080/"
        },
        "id": "X58w8JLpMnjH",
        "outputId": "ae2040df-0f95-4701-c680-8bbb7be92bcd",
        "vscode": {
          "languageId": "python"
        }
      },
<<<<<<< HEAD
=======
      "source": [
        "# Validate YOLOv8n on COCO128 val\n",
        "!yolo val model=yolov8n.pt data=coco128.yaml"
      ],
      "execution_count": null,
>>>>>>> 1cb92d7f
      "outputs": [
        {
          "name": "stdout",
          "output_type": "stream",
          "text": [
            "Ultralytics YOLOv8.0.57 🚀 Python-3.9.16 torch-1.13.1+cu116 CUDA:0 (Tesla T4, 15102MiB)\n",
            "YOLOv8n summary (fused): 168 layers, 3151904 parameters, 0 gradients, 8.7 GFLOPs\n",
            "\n",
            "Dataset 'coco128.yaml' images not found ⚠️, missing paths ['/content/datasets/coco128/images/train2017']\n",
            "Downloading https://ultralytics.com/assets/coco128.zip to /content/datasets/coco128.zip...\n",
            "100% 6.66M/6.66M [00:00<00:00, 87.2MB/s]\n",
            "Unzipping /content/datasets/coco128.zip to /content/datasets...\n",
            "Dataset download success ✅ (0.4s), saved to \u001b[1m/content/datasets\u001b[0m\n",
            "\n",
            "Downloading https://ultralytics.com/assets/Arial.ttf to /root/.config/Ultralytics/Arial.ttf...\n",
            "100% 755k/755k [00:00<00:00, 16.9MB/s]\n",
            "\u001b[34m\u001b[1mval: \u001b[0mScanning /content/datasets/coco128/labels/train2017... 126 images, 2 backgrounds, 0 corrupt: 100% 128/128 [00:00<00:00, 2007.12it/s]\n",
            "\u001b[34m\u001b[1mval: \u001b[0mNew cache created: /content/datasets/coco128/labels/train2017.cache\n",
            "                 Class     Images  Instances      Box(P          R      mAP50  mAP50-95): 100% 8/8 [00:08<00:00,  1.04s/it]\n",
            "                   all        128        929       0.64      0.537      0.605      0.446\n",
            "                person        128        254      0.797      0.677      0.764      0.538\n",
            "               bicycle        128          6      0.514      0.333      0.315      0.264\n",
            "                   car        128         46      0.813      0.217      0.273      0.168\n",
            "            motorcycle        128          5      0.687      0.887      0.898      0.685\n",
            "              airplane        128          6       0.82      0.833      0.927      0.675\n",
            "                   bus        128          7      0.491      0.714      0.728      0.671\n",
            "                 train        128          3      0.534      0.667      0.706      0.604\n",
            "                 truck        128         12          1      0.332      0.473      0.297\n",
            "                  boat        128          6      0.226      0.167      0.316      0.134\n",
            "         traffic light        128         14      0.734        0.2      0.202      0.139\n",
            "             stop sign        128          2          1      0.992      0.995      0.701\n",
            "                 bench        128          9      0.839      0.582       0.62      0.365\n",
            "                  bird        128         16      0.921      0.728      0.864       0.51\n",
            "                   cat        128          4      0.875          1      0.995      0.791\n",
            "                   dog        128          9      0.603      0.889      0.785      0.585\n",
            "                 horse        128          2      0.597          1      0.995      0.518\n",
            "              elephant        128         17      0.849      0.765        0.9      0.679\n",
            "                  bear        128          1      0.593          1      0.995      0.995\n",
            "                 zebra        128          4      0.848          1      0.995      0.965\n",
            "               giraffe        128          9       0.72          1      0.951      0.722\n",
            "              backpack        128          6      0.589      0.333      0.376      0.232\n",
            "              umbrella        128         18      0.804        0.5      0.643      0.414\n",
            "               handbag        128         19      0.424     0.0526      0.165     0.0889\n",
            "                   tie        128          7      0.804      0.714      0.674      0.476\n",
            "              suitcase        128          4      0.635      0.883      0.745      0.534\n",
            "               frisbee        128          5      0.675        0.8      0.759      0.688\n",
            "                  skis        128          1      0.567          1      0.995      0.497\n",
            "             snowboard        128          7      0.742      0.714      0.747        0.5\n",
            "           sports ball        128          6      0.716      0.433      0.485      0.278\n",
            "                  kite        128         10      0.817       0.45      0.569      0.184\n",
            "          baseball bat        128          4      0.551       0.25      0.353      0.175\n",
            "        baseball glove        128          7      0.624      0.429      0.429      0.293\n",
            "            skateboard        128          5      0.846        0.6        0.6       0.41\n",
            "         tennis racket        128          7      0.726      0.387      0.487       0.33\n",
            "                bottle        128         18      0.448      0.389      0.376      0.208\n",
            "            wine glass        128         16      0.743      0.362      0.584      0.333\n",
            "                   cup        128         36       0.58      0.278      0.404       0.29\n",
            "                  fork        128          6      0.527      0.167      0.246      0.184\n",
            "                 knife        128         16      0.564        0.5       0.59       0.36\n",
            "                 spoon        128         22      0.597      0.182      0.328       0.19\n",
            "                  bowl        128         28      0.648      0.643      0.618      0.491\n",
            "                banana        128          1          0          0      0.124     0.0379\n",
            "              sandwich        128          2      0.249        0.5      0.308      0.308\n",
            "                orange        128          4          1       0.31      0.995      0.623\n",
            "              broccoli        128         11      0.374      0.182      0.249      0.203\n",
            "                carrot        128         24      0.648      0.458      0.572      0.362\n",
            "               hot dog        128          2      0.351      0.553      0.745      0.721\n",
            "                 pizza        128          5      0.644          1      0.995      0.843\n",
            "                 donut        128         14      0.657          1       0.94      0.864\n",
            "                  cake        128          4      0.618          1      0.945      0.845\n",
            "                 chair        128         35      0.506      0.514      0.442      0.239\n",
            "                 couch        128          6      0.463        0.5      0.706      0.555\n",
            "          potted plant        128         14       0.65      0.643      0.711      0.472\n",
            "                   bed        128          3      0.698      0.667      0.789      0.625\n",
            "          dining table        128         13      0.432      0.615      0.485      0.366\n",
            "                toilet        128          2      0.615        0.5      0.695      0.676\n",
            "                    tv        128          2      0.373       0.62      0.745      0.696\n",
            "                laptop        128          3          1          0      0.451      0.361\n",
            "                 mouse        128          2          1          0     0.0625    0.00625\n",
            "                remote        128          8      0.843        0.5      0.605      0.529\n",
            "            cell phone        128          8          0          0     0.0549     0.0393\n",
            "             microwave        128          3      0.435      0.667      0.806      0.718\n",
            "                  oven        128          5      0.412        0.4      0.339       0.27\n",
            "                  sink        128          6       0.35      0.167      0.182      0.129\n",
            "          refrigerator        128          5      0.589        0.4      0.604      0.452\n",
            "                  book        128         29      0.629      0.103      0.346      0.178\n",
            "                 clock        128          9      0.788       0.83      0.875       0.74\n",
            "                  vase        128          2      0.376          1      0.828      0.795\n",
            "              scissors        128          1          1          0      0.249     0.0746\n",
            "            teddy bear        128         21      0.877      0.333      0.591      0.394\n",
            "            toothbrush        128          5      0.743        0.6      0.638      0.374\n",
            "Speed: 2.9ms preprocess, 6.2ms inference, 0.0ms loss, 5.1ms postprocess per image\n",
            "Results saved to \u001b[1mruns/detect/val\u001b[0m\n"
          ]
        }
      ],
      "source": [
        "# Validate YOLOv8n on COCO128 val\n",
        "!yolo val model=yolov8n.pt data=coco128.yaml"
      ]
    },
    {
      "cell_type": "markdown",
      "metadata": {
        "id": "ZY2VXXXu74w5"
      },
      "source": [
        "# 3. Train\n",
        "\n",
        "<p align=\"\"><a href=\"https://roboflow.com/?ref=ultralytics\"><img width=\"1000\" src=\"https://github.com/ultralytics/assets/raw/main/yolov8/banner-integrations.png\"/></a></p>\n",
        "\n",
        "Train YOLOv8 on [Detect](https://docs.ultralytics.com/tasks/detect/), [Segment](https://docs.ultralytics.com/tasks/segment/), [Classify](https://docs.ultralytics.com/tasks/classify/) and [Pose](https://docs.ultralytics.com/tasks/pose/) datasets. See [YOLOv8 Train Docs](https://docs.ultralytics.com/modes/train/) for more information."
      ]
    },
    {
      "cell_type": "code",
      "execution_count": 5,
      "metadata": {
        "colab": {
          "base_uri": "https://localhost:8080/"
        },
        "id": "1NcFxRcFdJ_O",
        "outputId": "fcb5e3da-3766-4c72-97e1-73c1bd2ccbef",
        "vscode": {
          "languageId": "python"
        }
      },
<<<<<<< HEAD
=======
      "source": [
        "# Train YOLOv8n on COCO128 for 3 epochs\n",
        "!yolo train model=yolov8n.pt data=coco128.yaml epochs=3 imgsz=640"
      ],
      "execution_count": null,
>>>>>>> 1cb92d7f
      "outputs": [
        {
          "name": "stdout",
          "output_type": "stream",
          "text": [
            "Ultralytics YOLOv8.0.57 🚀 Python-3.9.16 torch-1.13.1+cu116 CUDA:0 (Tesla T4, 15102MiB)\n",
            "\u001b[34m\u001b[1myolo/engine/trainer: \u001b[0mtask=detect, mode=train, model=yolov8n.pt, data=coco128.yaml, epochs=3, patience=50, batch=16, imgsz=640, save=True, save_period=-1, cache=False, device=None, workers=8, project=None, name=None, exist_ok=False, pretrained=False, optimizer=SGD, verbose=True, seed=0, deterministic=True, single_cls=False, image_weights=False, rect=False, cos_lr=False, close_mosaic=10, resume=False, amp=True, overlap_mask=True, mask_ratio=4, dropout=0.0, val=True, split=val, save_json=False, save_hybrid=False, conf=None, iou=0.7, max_det=300, half=False, dnn=False, plots=True, source=None, show=False, save_txt=False, save_conf=False, save_crop=False, hide_labels=False, hide_conf=False, vid_stride=1, line_thickness=3, visualize=False, augment=False, agnostic_nms=False, classes=None, retina_masks=False, boxes=True, format=torchscript, keras=False, optimize=False, int8=False, dynamic=False, simplify=False, opset=None, workspace=4, nms=False, lr0=0.01, lrf=0.01, momentum=0.937, weight_decay=0.0005, warmup_epochs=3.0, warmup_momentum=0.8, warmup_bias_lr=0.1, box=7.5, cls=0.5, dfl=1.5, fl_gamma=0.0, label_smoothing=0.0, nbs=64, hsv_h=0.015, hsv_s=0.7, hsv_v=0.4, degrees=0.0, translate=0.1, scale=0.5, shear=0.0, perspective=0.0, flipud=0.0, fliplr=0.5, mosaic=1.0, mixup=0.0, copy_paste=0.0, cfg=None, v5loader=False, tracker=botsort.yaml, save_dir=runs/detect/train\n",
            "\n",
            "                   from  n    params  module                                       arguments                     \n",
            "  0                  -1  1       464  ultralytics.nn.modules.Conv                  [3, 16, 3, 2]                 \n",
            "  1                  -1  1      4672  ultralytics.nn.modules.Conv                  [16, 32, 3, 2]                \n",
            "  2                  -1  1      7360  ultralytics.nn.modules.C2f                   [32, 32, 1, True]             \n",
            "  3                  -1  1     18560  ultralytics.nn.modules.Conv                  [32, 64, 3, 2]                \n",
            "  4                  -1  2     49664  ultralytics.nn.modules.C2f                   [64, 64, 2, True]             \n",
            "  5                  -1  1     73984  ultralytics.nn.modules.Conv                  [64, 128, 3, 2]               \n",
            "  6                  -1  2    197632  ultralytics.nn.modules.C2f                   [128, 128, 2, True]           \n",
            "  7                  -1  1    295424  ultralytics.nn.modules.Conv                  [128, 256, 3, 2]              \n",
            "  8                  -1  1    460288  ultralytics.nn.modules.C2f                   [256, 256, 1, True]           \n",
            "  9                  -1  1    164608  ultralytics.nn.modules.SPPF                  [256, 256, 5]                 \n",
            " 10                  -1  1         0  torch.nn.modules.upsampling.Upsample         [None, 2, 'nearest']          \n",
            " 11             [-1, 6]  1         0  ultralytics.nn.modules.Concat                [1]                           \n",
            " 12                  -1  1    148224  ultralytics.nn.modules.C2f                   [384, 128, 1]                 \n",
            " 13                  -1  1         0  torch.nn.modules.upsampling.Upsample         [None, 2, 'nearest']          \n",
            " 14             [-1, 4]  1         0  ultralytics.nn.modules.Concat                [1]                           \n",
            " 15                  -1  1     37248  ultralytics.nn.modules.C2f                   [192, 64, 1]                  \n",
            " 16                  -1  1     36992  ultralytics.nn.modules.Conv                  [64, 64, 3, 2]                \n",
            " 17            [-1, 12]  1         0  ultralytics.nn.modules.Concat                [1]                           \n",
            " 18                  -1  1    123648  ultralytics.nn.modules.C2f                   [192, 128, 1]                 \n",
            " 19                  -1  1    147712  ultralytics.nn.modules.Conv                  [128, 128, 3, 2]              \n",
            " 20             [-1, 9]  1         0  ultralytics.nn.modules.Concat                [1]                           \n",
            " 21                  -1  1    493056  ultralytics.nn.modules.C2f                   [384, 256, 1]                 \n",
            " 22        [15, 18, 21]  1    897664  ultralytics.nn.modules.Detect                [80, [64, 128, 256]]          \n",
            "Model summary: 225 layers, 3157200 parameters, 3157184 gradients, 8.9 GFLOPs\n",
            "\n",
            "Transferred 355/355 items from pretrained weights\n",
            "2023-03-26 14:57:47.224672: I tensorflow/core/platform/cpu_feature_guard.cc:193] This TensorFlow binary is optimized with oneAPI Deep Neural Network Library (oneDNN) to use the following CPU instructions in performance-critical operations:  AVX2 FMA\n",
            "To enable them in other operations, rebuild TensorFlow with the appropriate compiler flags.\n",
            "2023-03-26 14:57:48.209047: W tensorflow/compiler/xla/stream_executor/platform/default/dso_loader.cc:64] Could not load dynamic library 'libnvinfer.so.7'; dlerror: libnvinfer.so.7: cannot open shared object file: No such file or directory; LD_LIBRARY_PATH: /usr/local/lib/python3.9/dist-packages/cv2/../../lib64:/usr/local/lib/python3.9/dist-packages/cv2/../../lib64:/usr/lib64-nvidia\n",
            "2023-03-26 14:57:48.209179: W tensorflow/compiler/xla/stream_executor/platform/default/dso_loader.cc:64] Could not load dynamic library 'libnvinfer_plugin.so.7'; dlerror: libnvinfer_plugin.so.7: cannot open shared object file: No such file or directory; LD_LIBRARY_PATH: /usr/local/lib/python3.9/dist-packages/cv2/../../lib64:/usr/local/lib/python3.9/dist-packages/cv2/../../lib64:/usr/lib64-nvidia\n",
            "2023-03-26 14:57:48.209199: W tensorflow/compiler/tf2tensorrt/utils/py_utils.cc:38] TF-TRT Warning: Cannot dlopen some TensorRT libraries. If you would like to use Nvidia GPU with TensorRT, please make sure the missing libraries mentioned above are installed properly.\n",
            "\u001b[34m\u001b[1mTensorBoard: \u001b[0mStart with 'tensorboard --logdir runs/detect/train', view at http://localhost:6006/\n",
            "\u001b[34m\u001b[1mAMP: \u001b[0mrunning Automatic Mixed Precision (AMP) checks with YOLOv8n...\n",
            "\u001b[34m\u001b[1mAMP: \u001b[0mchecks passed ✅\n",
            "\u001b[34m\u001b[1moptimizer:\u001b[0m SGD(lr=0.01) with parameter groups 57 weight(decay=0.0), 64 weight(decay=0.0005), 63 bias\n",
            "\u001b[34m\u001b[1mtrain: \u001b[0mScanning /content/datasets/coco128/labels/train2017.cache... 126 images, 2 backgrounds, 0 corrupt: 100% 128/128 [00:00<?, ?it/s]\n",
            "\u001b[34m\u001b[1malbumentations: \u001b[0mBlur(p=0.01, blur_limit=(3, 7)), MedianBlur(p=0.01, blur_limit=(3, 7)), ToGray(p=0.01), CLAHE(p=0.01, clip_limit=(1, 4.0), tile_grid_size=(8, 8))\n",
            "\u001b[34m\u001b[1mval: \u001b[0mScanning /content/datasets/coco128/labels/train2017.cache... 126 images, 2 backgrounds, 0 corrupt: 100% 128/128 [00:00<?, ?it/s]\n",
            "Plotting labels to runs/detect/train/labels.jpg... \n",
            "Image sizes 640 train, 640 val\n",
            "Using 2 dataloader workers\n",
            "Logging results to \u001b[1mruns/detect/train\u001b[0m\n",
            "Starting training for 3 epochs...\n",
            "\n",
            "      Epoch    GPU_mem   box_loss   cls_loss   dfl_loss  Instances       Size\n",
            "        1/3      2.77G      1.221      1.429      1.241        196        640: 100% 8/8 [00:10<00:00,  1.34s/it]\n",
            "                 Class     Images  Instances      Box(P          R      mAP50  mAP50-95): 100% 4/4 [00:02<00:00,  1.70it/s]\n",
            "                   all        128        929      0.674      0.517      0.616      0.456\n",
            "\n",
            "      Epoch    GPU_mem   box_loss   cls_loss   dfl_loss  Instances       Size\n",
            "        2/3      3.61G      1.186      1.306      1.255        287        640: 100% 8/8 [00:05<00:00,  1.58it/s]\n",
            "                 Class     Images  Instances      Box(P          R      mAP50  mAP50-95): 100% 4/4 [00:02<00:00,  1.83it/s]\n",
            "                   all        128        929      0.644      0.599      0.638      0.473\n",
            "\n",
            "      Epoch    GPU_mem   box_loss   cls_loss   dfl_loss  Instances       Size\n",
            "        3/3      3.61G      1.169      1.405      1.266        189        640: 100% 8/8 [00:04<00:00,  1.65it/s]\n",
            "                 Class     Images  Instances      Box(P          R      mAP50  mAP50-95): 100% 4/4 [00:06<00:00,  1.59s/it]\n",
            "                   all        128        929       0.63      0.607      0.641       0.48\n",
            "\n",
            "3 epochs completed in 0.011 hours.\n",
            "Optimizer stripped from runs/detect/train/weights/last.pt, 6.5MB\n",
            "Optimizer stripped from runs/detect/train/weights/best.pt, 6.5MB\n",
            "\n",
            "Validating runs/detect/train/weights/best.pt...\n",
            "Ultralytics YOLOv8.0.57 🚀 Python-3.9.16 torch-1.13.1+cu116 CUDA:0 (Tesla T4, 15102MiB)\n",
            "Model summary (fused): 168 layers, 3151904 parameters, 0 gradients, 8.7 GFLOPs\n",
            "                 Class     Images  Instances      Box(P          R      mAP50  mAP50-95): 100% 4/4 [00:06<00:00,  1.66s/it]\n",
            "                   all        128        929      0.632      0.597      0.639      0.479\n",
            "                person        128        254      0.708      0.693      0.766       0.55\n",
            "               bicycle        128          6      0.458      0.333      0.323      0.254\n",
            "                   car        128         46      0.763      0.217      0.287      0.181\n",
            "            motorcycle        128          5      0.542        0.8      0.895      0.727\n",
            "              airplane        128          6      0.744      0.833      0.903      0.695\n",
            "                   bus        128          7      0.699      0.714      0.724       0.64\n",
            "                 train        128          3       0.73      0.919      0.913      0.797\n",
            "                 truck        128         12      0.747        0.5      0.497      0.324\n",
            "                  boat        128          6      0.365      0.333      0.393      0.291\n",
            "         traffic light        128         14      0.708      0.214      0.202      0.139\n",
            "             stop sign        128          2          1      0.953      0.995      0.666\n",
            "                 bench        128          9      0.754      0.556      0.606      0.412\n",
            "                  bird        128         16      0.929      0.819      0.948      0.643\n",
            "                   cat        128          4      0.864          1      0.995      0.778\n",
            "                   dog        128          9      0.598      0.828      0.834      0.627\n",
            "                 horse        128          2      0.679          1      0.995      0.547\n",
            "              elephant        128         17      0.757      0.882      0.929      0.722\n",
            "                  bear        128          1      0.593          1      0.995      0.995\n",
            "                 zebra        128          4      0.851          1      0.995      0.966\n",
            "               giraffe        128          9      0.838          1      0.984      0.681\n",
            "              backpack        128          6      0.473      0.333      0.342      0.217\n",
            "              umbrella        128         18      0.569      0.667      0.708      0.454\n",
            "               handbag        128         19      0.649      0.105      0.233      0.137\n",
            "                   tie        128          7      0.608      0.714      0.614      0.428\n",
            "              suitcase        128          4      0.471          1      0.745       0.54\n",
            "               frisbee        128          5      0.629        0.8      0.732       0.64\n",
            "                  skis        128          1      0.699          1      0.995      0.522\n",
            "             snowboard        128          7      0.654      0.714      0.758      0.497\n",
            "           sports ball        128          6      0.707      0.415      0.515      0.288\n",
            "                  kite        128         10      0.687        0.4      0.561      0.207\n",
            "          baseball bat        128          4      0.439      0.409      0.263      0.114\n",
            "        baseball glove        128          7      0.679      0.429       0.43      0.317\n",
            "            skateboard        128          5      0.738        0.6      0.599      0.386\n",
            "         tennis racket        128          7      0.738      0.408      0.493      0.371\n",
            "                bottle        128         18       0.44      0.333      0.377      0.247\n",
            "            wine glass        128         16      0.545        0.5      0.596      0.358\n",
            "                   cup        128         36      0.651      0.278      0.412      0.297\n",
            "                  fork        128          6      0.568      0.167      0.229      0.202\n",
            "                 knife        128         16      0.557      0.562      0.628      0.399\n",
            "                 spoon        128         22      0.471      0.318      0.369      0.214\n",
            "                  bowl        128         28      0.611      0.679      0.671      0.547\n",
            "                banana        128          1     0.0573      0.286      0.199     0.0522\n",
            "              sandwich        128          2      0.377        0.5      0.745      0.745\n",
            "                orange        128          4      0.743      0.729      0.895      0.595\n",
            "              broccoli        128         11      0.491      0.265      0.281      0.233\n",
            "                carrot        128         24      0.548      0.667      0.694      0.465\n",
            "               hot dog        128          2      0.586          1      0.828      0.796\n",
            "                 pizza        128          5      0.873          1      0.995      0.798\n",
            "                 donut        128         14      0.554          1      0.891      0.786\n",
            "                  cake        128          4      0.806          1      0.995      0.904\n",
            "                 chair        128         35      0.408      0.514      0.469      0.267\n",
            "                 couch        128          6      0.517        0.5      0.655      0.463\n",
            "          potted plant        128         14      0.564      0.643      0.673      0.467\n",
            "                   bed        128          3       0.72          1      0.995      0.734\n",
            "          dining table        128         13      0.433      0.692       0.58       0.48\n",
            "                toilet        128          2      0.508        0.5      0.745      0.721\n",
            "                    tv        128          2      0.563      0.689      0.828      0.762\n",
            "                laptop        128          3          1      0.455      0.747      0.657\n",
            "                 mouse        128          2          1          0     0.0405     0.0081\n",
            "                remote        128          8      0.832        0.5      0.574      0.445\n",
            "            cell phone        128          8          0          0     0.0724     0.0315\n",
            "             microwave        128          3      0.496      0.667      0.806      0.685\n",
            "                  oven        128          5      0.501        0.4      0.345      0.273\n",
            "                  sink        128          6      0.379      0.212      0.366       0.21\n",
            "          refrigerator        128          5      0.612        0.4       0.77      0.608\n",
            "                  book        128         29      0.553      0.207      0.387        0.2\n",
            "                 clock        128          9       0.88      0.889      0.907      0.772\n",
            "                  vase        128          2      0.508          1      0.828      0.745\n",
            "              scissors        128          1          1          0      0.142     0.0426\n",
            "            teddy bear        128         21      0.662      0.476      0.603      0.442\n",
            "            toothbrush        128          5      0.792      0.768      0.898      0.574\n",
            "Speed: 1.1ms preprocess, 5.4ms inference, 0.0ms loss, 2.9ms postprocess per image\n",
            "Results saved to \u001b[1mruns/detect/train\u001b[0m\n"
          ]
        }
      ],
      "source": [
        "# Train YOLOv8n on COCO128 for 3 epochs\n",
        "!yolo train model=yolov8n.pt data=coco128.yaml epochs=3 imgsz=640"
      ]
    },
    {
      "attachments": {},
      "cell_type": "markdown",
      "metadata": {
        "id": "nPZZeNrLCQG6"
      },
      "source": [
        "# 4. Export\n",
        "\n",
        "Export a YOLOv8 model to any supported format below with the `format` argument, i.e. `format=onnx`. See [YOLOv8 Export Docs](https://docs.ultralytics.com/modes/export/) for more information.\n",
        "\n",
        "- 💡 ProTip: Export to [ONNX](https://onnx.ai/) or [OpenVINO](https://docs.openvino.ai/latest/index.html) for up to 3x CPU speedup.  \n",
        "- 💡 ProTip: Export to [TensorRT](https://developer.nvidia.com/tensorrt) for up to 5x GPU speedup.\n",
        "\n",
        "\n",
        "| Format                                                                     | `format=`          | Model                     |\n",
        "|----------------------------------------------------------------------------|--------------------|---------------------------|\n",
        "| [PyTorch](https://pytorch.org/)                                            | -                  | `yolov8n.pt`              |\n",
        "| [TorchScript](https://pytorch.org/docs/stable/jit.html)                    | `torchscript`      | `yolov8n.torchscript`     |\n",
        "| [ONNX](https://onnx.ai/)                                                   | `onnx`             | `yolov8n.onnx`            |\n",
        "| [OpenVINO](https://docs.openvino.ai/latest/index.html)                     | `openvino`         | `yolov8n_openvino_model/` |\n",
        "| [TensorRT](https://developer.nvidia.com/tensorrt)                          | `engine`           | `yolov8n.engine`          |\n",
        "| [CoreML MLProgram](https://github.com/apple/coremltools)                   | `mlmodel`          | `yolov8n.mlmodel`         |\n",
        "| [CoreML MLProgram](https://github.com/apple/coremltools)                   | `mlprogram`        | `yolov8n.mlpackage`       |\n",
        "| [TensorFlow SavedModel](https://www.tensorflow.org/guide/saved_model)      | `saved_model`      | `yolov8n_saved_model/`    |\n",
        "| [TensorFlow GraphDef](https://www.tensorflow.org/api_docs/python/tf/Graph) | `pb`               | `yolov8n.pb`              |\n",
        "| [TensorFlow Lite](https://www.tensorflow.org/lite)                         | `tflite`           | `yolov8n.tflite`          |\n",
        "| [TensorFlow Edge TPU](https://coral.ai/docs/edgetpu/models-intro/)         | `edgetpu`          | `yolov8n_edgetpu.tflite`  |\n",
        "| [TensorFlow.js](https://www.tensorflow.org/js)                             | `tfjs`             | `yolov8n_web_model/`      |\n",
        "| [PaddlePaddle](https://github.com/PaddlePaddle)                            | `paddle`           | `yolov8n_paddle_model/`   |\n",
        "\n"
      ]
    },
    {
      "cell_type": "code",
      "execution_count": 6,
      "metadata": {
        "colab": {
          "base_uri": "https://localhost:8080/"
        },
        "id": "CYIjW4igCjqD",
        "outputId": "49b5bb9d-2c16-415b-c3e7-ec95c15a9e62",
        "vscode": {
          "languageId": "python"
        }
      },
<<<<<<< HEAD
=======
      "execution_count": null,
>>>>>>> 1cb92d7f
      "outputs": [
        {
          "name": "stdout",
          "output_type": "stream",
          "text": [
            "Ultralytics YOLOv8.0.57 🚀 Python-3.9.16 torch-1.13.1+cu116 CPU\n",
            "YOLOv8n summary (fused): 168 layers, 3151904 parameters, 0 gradients, 8.7 GFLOPs\n",
            "\n",
            "\u001b[34m\u001b[1mPyTorch:\u001b[0m starting from yolov8n.pt with input shape (1, 3, 640, 640) BCHW and output shape(s) (1, 84, 8400) (6.2 MB)\n",
            "\n",
            "\u001b[34m\u001b[1mTorchScript:\u001b[0m starting export with torch 1.13.1+cu116...\n",
            "\u001b[34m\u001b[1mTorchScript:\u001b[0m export success ✅ 1.9s, saved as yolov8n.torchscript (12.4 MB)\n",
            "\n",
            "Export complete (2.6s)\n",
            "Results saved to \u001b[1m/content\u001b[0m\n",
            "Predict:         yolo predict task=detect model=yolov8n.torchscript imgsz=640 \n",
            "Validate:        yolo val task=detect model=yolov8n.torchscript imgsz=640 data=coco.yaml \n",
            "Visualize:       https://netron.app\n"
          ]
        }
      ],
      "source": [
        "!yolo export model=yolov8n.pt format=torchscript"
      ]
    },
    {
      "cell_type": "markdown",
      "metadata": {
        "id": "kUMOQ0OeDBJG"
      },
      "source": [
        "# 5. Python Usage\n",
        "\n",
<<<<<<< HEAD
        "YOLOv8 was reimagined using Python-first principles for the most seamless Python YOLO experience yet. YOLOv8 models can be loaded from a trained checkpoint or created from scratch. Then methods are used to train, val, predict, and export the model. See a detailed Python usage examples in the YOLOv8 [Docs](https://docs.ultralytics.com/usage/python/)."
      ]
=======
        "YOLOv8 was reimagined using Python-first principles for the most seamless Python YOLO experience yet. YOLOv8 models can be loaded from a trained checkpoint or created from scratch. Then methods are used to train, val, predict, and export the model. See detailed Python usage examples in the [YOLOv8 Python Docs](https://docs.ultralytics.com/usage/python/)."
      ],
      "metadata": {
        "id": "kUMOQ0OeDBJG"
      }
>>>>>>> 1cb92d7f
    },
    {
      "cell_type": "code",
      "execution_count": null,
      "metadata": {
        "id": "bpF9-vS_DAaf",
        "vscode": {
          "languageId": "python"
        }
      },
      "outputs": [],
      "source": [
        "from ultralytics import YOLO\n",
        "\n",
        "# Load a model\n",
        "model = YOLO('yolov8n.yaml')  # build a new model from scratch\n",
        "model = YOLO('yolov8n.pt')  # load a pretrained model (recommended for training)\n",
        "\n",
        "# Use the model\n",
        "results = model.train(data='coco128.yaml', epochs=3)  # train the model\n",
        "results = model.val()  # evaluate model performance on the validation set\n",
        "results = model('https://ultralytics.com/images/bus.jpg')  # predict on an image\n",
        "success = model.export(format='onnx')  # export the model to ONNX format"
      ]
    },
    {
      "cell_type": "markdown",
      "metadata": {
        "id": "Phm9ccmOKye5"
      },
      "source": [
        "# 6. Tasks\n",
        "\n",
        "YOLOv8 can train, val, predict and export models for the most common tasks in vision AI: [Detect](https://docs.ultralytics.com/tasks/detect/), [Segment](https://docs.ultralytics.com/tasks/segment/), [Classify](https://docs.ultralytics.com/tasks/classify/) and [Pose](https://docs.ultralytics.com/tasks/pose/). See [YOLOv8 Tasks Docs](https://docs.ultralytics.com/tasks/) for more information.\n",
        "\n",
        "<img width=\"1024\" src=\"https://user-images.githubusercontent.com/26833433/212094133-6bb8c21c-3d47-41df-a512-81c5931054ae.png\">\n"
      ]
    },
    {
      "cell_type": "markdown",
      "metadata": {
        "id": "yq26lwpYK1lq"
      },
      "source": [
        "## 1. Detection\n",
        "\n",
        "YOLOv8 _detection_ models have no suffix and are the default YOLOv8 models, i.e. `yolov8n.pt` and are pretrained on COCO. See [Detection Docs](https://docs.ultralytics.com/tasks/detect/) for full details.\n"
      ]
    },
    {
      "cell_type": "code",
      "execution_count": null,
      "metadata": {
        "id": "8Go5qqS9LbC5",
        "vscode": {
          "languageId": "python"
        }
      },
      "outputs": [],
      "source": [
        "# Load YOLOv8n, train it on COCO128 for 3 epochs and predict an image with it\n",
        "from ultralytics import YOLO\n",
        "\n",
        "model = YOLO('yolov8n.pt')  # load a pretrained YOLOv8n detection model\n",
        "model.train(data='coco128.yaml', epochs=3)  # train the model\n",
        "model('https://ultralytics.com/images/bus.jpg')  # predict on an image"
      ]
    },
    {
      "cell_type": "markdown",
      "metadata": {
        "id": "7ZW58jUzK66B"
      },
      "source": [
        "## 2. Segmentation\n",
        "\n",
        "YOLOv8 _segmentation_ models use the `-seg` suffix, i.e. `yolov8n-seg.pt` and are pretrained on COCO. See [Segmentation Docs](https://docs.ultralytics.com/tasks/segment/) for full details.\n"
      ]
    },
    {
      "cell_type": "code",
      "execution_count": null,
      "metadata": {
        "id": "WFPJIQl_L5HT",
        "vscode": {
          "languageId": "python"
        }
      },
      "outputs": [],
      "source": [
        "# Load YOLOv8n-seg, train it on COCO128-seg for 3 epochs and predict an image with it\n",
        "from ultralytics import YOLO\n",
        "\n",
        "model = YOLO('yolov8n-seg.pt')  # load a pretrained YOLOv8n segmentation model\n",
        "model.train(data='coco128-seg.yaml', epochs=3)  # train the model\n",
        "model('https://ultralytics.com/images/bus.jpg')  # predict on an image"
      ]
    },
    {
      "cell_type": "markdown",
      "metadata": {
        "id": "ax3p94VNK9zR"
      },
      "source": [
        "## 3. Classification\n",
        "\n",
        "YOLOv8 _classification_ models use the `-cls` suffix, i.e. `yolov8n-cls.pt` and are pretrained on ImageNet. See [Classification Docs](https://docs.ultralytics.com/tasks/classify/) for full details.\n"
      ]
    },
    {
      "cell_type": "code",
      "execution_count": null,
      "metadata": {
        "id": "5q9Zu6zlL5rS",
        "vscode": {
          "languageId": "python"
        }
      },
      "outputs": [],
      "source": [
        "# Load YOLOv8n-cls, train it on mnist160 for 3 epochs and predict an image with it\n",
        "from ultralytics import YOLO\n",
        "\n",
        "model = YOLO('yolov8n-cls.pt')  # load a pretrained YOLOv8n classification model\n",
        "model.train(data='mnist160', epochs=3)  # train the model\n",
        "model('https://ultralytics.com/images/bus.jpg')  # predict on an image"
      ]
    },
    {
      "cell_type": "markdown",
      "source": [
        "## 4. Pose\n",
        "\n",
        "YOLOv8 _pose_ models use the `-pose` suffix, i.e. `yolov8n-pose.pt` and are pretrained on COCO Keypoints. See [Pose Docs](https://docs.ultralytics.com/tasks/pose/) for full details."
      ],
      "metadata": {
        "id": "SpIaFLiO11TG"
      }
    },
    {
      "cell_type": "code",
      "source": [
        "# Load YOLOv8n-pose, train it on COCO8-pose for 3 epochs and predict an image with it\n",
        "from ultralytics import YOLO\n",
        "\n",
        "model = YOLO('yolov8n-pose.pt')  # load a pretrained YOLOv8n classification model\n",
        "model.train(data='coco8-pose.yaml', epochs=3)  # train the model\n",
        "model('https://ultralytics.com/images/bus.jpg')  # predict on an image"
      ],
      "metadata": {
        "id": "si4aKFNg19vX"
      },
      "execution_count": null,
      "outputs": []
    },
    {
      "cell_type": "markdown",
      "metadata": {
        "id": "IEijrePND_2I"
      },
      "source": [
        "# Appendix\n",
        "\n",
        "Additional content below."
      ]
    },
    {
      "cell_type": "code",
      "execution_count": null,
      "metadata": {
        "id": "uRKlwxSJdhd1",
        "vscode": {
          "languageId": "python"
        }
      },
      "outputs": [],
      "source": [
        "# Git clone install (for development)\n",
        "!git clone https://github.com/ultralytics/ultralytics -b main\n",
        "%pip install -qe ultralytics"
      ]
    },
    {
      "cell_type": "code",
      "execution_count": null,
      "metadata": {
        "id": "GMusP4OAxFu6",
        "vscode": {
          "languageId": "python"
        }
      },
      "outputs": [],
      "source": [
        "# Run YOLOv8 tests (git clone install only)\n",
        "!pytest ultralytics/tests"
      ]
    },
    {
      "cell_type": "code",
      "execution_count": null,
      "metadata": {
        "id": "Wdc6t_bfzDDk",
        "vscode": {
          "languageId": "python"
        }
      },
      "outputs": [],
      "source": [
        "# Validate multiple models\n",
        "for x in 'nsmlx':\n",
        "  !yolo val model=yolov8{x}.pt data=coco.yaml"
      ]
    }
  ],
  "metadata": {
    "accelerator": "GPU",
    "colab": {
      "name": "YOLOv8 Tutorial",
      "provenance": [],
      "toc_visible": true
    },
    "kernelspec": {
      "display_name": "Python 3",
      "name": "python3"
    }
  },
  "nbformat": 4,
  "nbformat_minor": 0
}<|MERGE_RESOLUTION|>--- conflicted
+++ resolved
@@ -51,15 +51,12 @@
           "languageId": "python"
         }
       },
-<<<<<<< HEAD
-=======
       "source": [
         "%pip install ultralytics\n",
         "import ultralytics\n",
         "ultralytics.checks()"
       ],
       "execution_count": null,
->>>>>>> 1cb92d7f
       "outputs": [
         {
           "name": "stderr",
@@ -100,14 +97,11 @@
           "languageId": "python"
         }
       },
-<<<<<<< HEAD
-=======
       "source": [
         "# Run inference on an image with YOLOv8n\n",
         "!yolo predict model=yolov8n.pt source='https://ultralytics.com/images/zidane.jpg'"
       ],
       "execution_count": null,
->>>>>>> 1cb92d7f
       "outputs": [
         {
           "name": "stdout",
@@ -177,14 +171,11 @@
           "languageId": "python"
         }
       },
-<<<<<<< HEAD
-=======
       "source": [
         "# Validate YOLOv8n on COCO128 val\n",
         "!yolo val model=yolov8n.pt data=coco128.yaml"
       ],
       "execution_count": null,
->>>>>>> 1cb92d7f
       "outputs": [
         {
           "name": "stdout",
@@ -312,14 +303,11 @@
           "languageId": "python"
         }
       },
-<<<<<<< HEAD
-=======
       "source": [
         "# Train YOLOv8n on COCO128 for 3 epochs\n",
         "!yolo train model=yolov8n.pt data=coco128.yaml epochs=3 imgsz=640"
       ],
       "execution_count": null,
->>>>>>> 1cb92d7f
       "outputs": [
         {
           "name": "stdout",
@@ -524,10 +512,7 @@
           "languageId": "python"
         }
       },
-<<<<<<< HEAD
-=======
-      "execution_count": null,
->>>>>>> 1cb92d7f
+      "execution_count": null,
       "outputs": [
         {
           "name": "stdout",
@@ -561,16 +546,11 @@
       "source": [
         "# 5. Python Usage\n",
         "\n",
-<<<<<<< HEAD
-        "YOLOv8 was reimagined using Python-first principles for the most seamless Python YOLO experience yet. YOLOv8 models can be loaded from a trained checkpoint or created from scratch. Then methods are used to train, val, predict, and export the model. See a detailed Python usage examples in the YOLOv8 [Docs](https://docs.ultralytics.com/usage/python/)."
-      ]
-=======
         "YOLOv8 was reimagined using Python-first principles for the most seamless Python YOLO experience yet. YOLOv8 models can be loaded from a trained checkpoint or created from scratch. Then methods are used to train, val, predict, and export the model. See detailed Python usage examples in the [YOLOv8 Python Docs](https://docs.ultralytics.com/usage/python/)."
       ],
       "metadata": {
         "id": "kUMOQ0OeDBJG"
       }
->>>>>>> 1cb92d7f
     },
     {
       "cell_type": "code",
