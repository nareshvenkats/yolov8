--- conflicted
+++ resolved
@@ -1,21 +1,3 @@
-<<<<<<< HEAD
----
-description: Explore the base class for implementing YOLO models with unified APIs for training, validation, prediction, and more. Learn how to utilize different task types and model configurations.
-keywords: YOLO model, Ultralytics, machine learning, deep learning, PyTorch model, training, validation, prediction, exporting, benchmarking, Ultralytics HUB, Triton Server
----
-
-# Reference for `ultralytics/engine/model.py`
-
-!!! Note
-
-    This file is available at [https://github.com/ultralytics/ultralytics/blob/main/ultralytics/engine/model.py](https://github.com/ultralytics/ultralytics/blob/main/ultralytics/engine/model.py). If you spot a problem please help fix it by [contributing](https://docs.ultralytics.com/help/contributing/) a [Pull Request](https://github.com/ultralytics/ultralytics/edit/main/ultralytics/engine/model.py) 🛠️. Thank you 🙏!
-
-<br><br>
-
-## ::: ultralytics.engine.model.Model
-
-<br><br>
-=======
 ---
 description: Explore the base class for implementing YOLO models with unified APIs for training, validation, prediction, and more. Learn how to utilize different task types and model configurations.
 keywords: YOLO model, Ultralytics, machine learning, deep learning, PyTorch model, training, validation, prediction, exporting, benchmarking, Ultralytics HUB, Triton Server
@@ -31,5 +13,4 @@
 
 ## ::: ultralytics.engine.model.Model
 
-<br><br>
->>>>>>> 9f22f451
+<br><br>