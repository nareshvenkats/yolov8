--- conflicted
+++ resolved
@@ -27,25 +27,6 @@
 
 ### Code
 
-<<<<<<< HEAD
-#### Import Libraries
-
-```python
-import smtplib
-from email.mime.multipart import MIMEMultipart
-from email.mime.text import MIMEText
-from time import time
-
-import cv2
-import numpy as np
-import torch
-
-from ultralytics import YOLO
-from ultralytics.utils.plotting import Annotator, colors
-```
-
-=======
->>>>>>> 69cfc8aa
 #### Set up the parameters of the message
 
 ???+ tip "Note"
