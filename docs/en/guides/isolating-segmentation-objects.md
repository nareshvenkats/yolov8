--- conflicted
+++ resolved
@@ -14,24 +14,8 @@
 
 ## Recipe Walk Through
 
-<<<<<<< HEAD
-1. Begin with the necessary imports
-
-    ```python
-    from pathlib import Path
-
-    import cv2
-    import numpy as np
-
-    from ultralytics import YOLO
-    ```
-
-    ???+ tip "Ultralytics Install"
-
-        See the Ultralytics [Quickstart](../quickstart.md/#install-ultralytics) Installation section for a quick walkthrough on installing the required libraries.
-=======
+
 1.  See the [Ultralytics Quickstart Installation section](../quickstart.md/#install-ultralytics) for a quick walkthrough on installing the required libraries.
->>>>>>> 69cfc8aa
 
     ***
 
